// Copyright 2014 The go-ethereum Authors
// This file is part of the go-ethereum library.
//
// The go-ethereum library is free software: you can redistribute it and/or modify
// it under the terms of the GNU Lesser General Public License as published by
// the Free Software Foundation, either version 3 of the License, or
// (at your option) any later version.
//
// The go-ethereum library is distributed in the hope that it will be useful,
// but WITHOUT ANY WARRANTY; without even the implied warranty of
// MERCHANTABILITY or FITNESS FOR A PARTICULAR PURPOSE. See the
// GNU Lesser General Public License for more details.
//
// You should have received a copy of the GNU Lesser General Public License
// along with the go-ethereum library. If not, see <http://www.gnu.org/licenses/>.

// Package core implements the Ethereum consensus protocol.
package core

import (
	"errors"
	"fmt"
	"io"
	"math/big"
	mrand "math/rand"
	"sort"
	"sync"
	"sync/atomic"
	"time"

	"github.com/ethereum/go-ethereum/common"
	"github.com/ethereum/go-ethereum/common/mclock"
	"github.com/ethereum/go-ethereum/common/prque"
	"github.com/ethereum/go-ethereum/consensus"
	"github.com/ethereum/go-ethereum/core/rawdb"
	"github.com/ethereum/go-ethereum/core/state"
	"github.com/ethereum/go-ethereum/core/types"
	"github.com/ethereum/go-ethereum/core/vm"
	"github.com/ethereum/go-ethereum/ethdb"
	"github.com/ethereum/go-ethereum/event"
	"github.com/ethereum/go-ethereum/log"
	"github.com/ethereum/go-ethereum/metrics"
	"github.com/ethereum/go-ethereum/params"
	"github.com/ethereum/go-ethereum/rlp"
	"github.com/ethereum/go-ethereum/trie"
	lru "github.com/hashicorp/golang-lru"
)

var (
	headBlockGauge     = metrics.NewRegisteredGauge("chain/head/block", nil)
	headHeaderGauge    = metrics.NewRegisteredGauge("chain/head/header", nil)
	headFastBlockGauge = metrics.NewRegisteredGauge("chain/head/receipt", nil)

	accountReadTimer   = metrics.NewRegisteredTimer("chain/account/reads", nil)
	accountHashTimer   = metrics.NewRegisteredTimer("chain/account/hashes", nil)
	accountUpdateTimer = metrics.NewRegisteredTimer("chain/account/updates", nil)
	accountCommitTimer = metrics.NewRegisteredTimer("chain/account/commits", nil)

	storageReadTimer   = metrics.NewRegisteredTimer("chain/storage/reads", nil)
	storageHashTimer   = metrics.NewRegisteredTimer("chain/storage/hashes", nil)
	storageUpdateTimer = metrics.NewRegisteredTimer("chain/storage/updates", nil)
	storageCommitTimer = metrics.NewRegisteredTimer("chain/storage/commits", nil)

	blockInsertTimer     = metrics.NewRegisteredTimer("chain/inserts", nil)
	blockValidationTimer = metrics.NewRegisteredTimer("chain/validation", nil)
	blockExecutionTimer  = metrics.NewRegisteredTimer("chain/execution", nil)
	blockWriteTimer      = metrics.NewRegisteredTimer("chain/write", nil)
	blockReorgAddMeter   = metrics.NewRegisteredMeter("chain/reorg/drop", nil)
	blockReorgDropMeter  = metrics.NewRegisteredMeter("chain/reorg/add", nil)

	blockPrefetchExecuteTimer   = metrics.NewRegisteredTimer("chain/prefetch/executes", nil)
	blockPrefetchInterruptMeter = metrics.NewRegisteredMeter("chain/prefetch/interrupts", nil)

	errInsertionInterrupted = errors.New("insertion is interrupted")
)

const (
	bodyCacheLimit      = 256
	blockCacheLimit     = 256
	receiptsCacheLimit  = 32
	txLookupCacheLimit  = 1024
	maxFutureBlocks     = 256
	maxTimeFutureBlocks = 30
	badBlockLimit       = 10
	TriesInMemory       = 128

	// BlockChainVersion ensures that an incompatible database forces a resync from scratch.
	//
	// Changelog:
	//
	// - Version 4
	//   The following incompatible database changes were added:
	//   * the `BlockNumber`, `TxHash`, `TxIndex`, `BlockHash` and `Index` fields of log are deleted
	//   * the `Bloom` field of receipt is deleted
	//   * the `BlockIndex` and `TxIndex` fields of txlookup are deleted
	// - Version 5
	//  The following incompatible database changes were added:
	//    * the `TxHash`, `GasCost`, and `ContractAddress` fields are no longer stored for a receipt
	//    * the `TxHash`, `GasCost`, and `ContractAddress` fields are computed by looking up the
	//      receipts' corresponding block
	// - Version 6
	//  The following incompatible database changes were added:
	//    * Transaction lookup information stores the corresponding block number instead of block hash
	// - Version 7
	//  The following incompatible database changes were added:
	//    * Use freezer as the ancient database to maintain all ancient data
	BlockChainVersion uint64 = 7
)

// CacheConfig contains the configuration values for the trie caching/pruning
// that's resident in a blockchain.
type CacheConfig struct {
	TrieCleanLimit       int           // Memory allowance (MB) to use for caching trie nodes in memory
	TrieCleanNoPrefetch  bool          // Whether to disable heuristic state prefetching for followup blocks
	TrieDirtyLimit       int           // Memory limit (MB) at which to start flushing dirty trie nodes to disk
	TrieDirtyDisabled    bool          // Whether to disable trie write caching and GC altogether (archive node)
	TrieTimeLimit        time.Duration // Time limit after which to flush the current in-memory trie to disk
	ProcessingStateDiffs bool          // Whether statediffs processing should be taken into a account before a trie is pruned
}

// BlockChain represents the canonical chain given a database with a genesis
// block. The Blockchain manages chain imports, reverts, chain reorganisations.
//
// Importing blocks in to the block chain happens according to the set of rules
// defined by the two stage Validator. Processing of blocks is done using the
// Processor which processes the included transaction. The validation of the state
// is done in the second part of the Validator. Failing results in aborting of
// the import.
//
// The BlockChain also helps in returning blocks from **any** chain included
// in the database as well as blocks that represents the canonical chain. It's
// important to note that GetBlock can return any block and does not need to be
// included in the canonical one where as GetBlockByNumber always represents the
// canonical chain.
type BlockChain struct {
	chainConfig *params.ChainConfig // Chain & network configuration
	cacheConfig *CacheConfig        // Cache configuration for pruning

	db     ethdb.Database // Low level persistent database to store final content in
	triegc *prque.Prque   // Priority queue mapping block numbers to tries to gc
	gcproc time.Duration  // Accumulates canonical block processing for trie dumping

	hc            *HeaderChain
	rmLogsFeed    event.Feed
	chainFeed     event.Feed
	chainSideFeed event.Feed
	chainHeadFeed event.Feed
	logsFeed      event.Feed
	blockProcFeed event.Feed
	scope         event.SubscriptionScope
	genesisBlock  *types.Block

	chainmu sync.RWMutex // blockchain insertion lock

	currentBlock     atomic.Value // Current head of the block chain
	currentFastBlock atomic.Value // Current head of the fast-sync chain (may be above the block chain!)

	stateCache    state.Database // State database to reuse between imports (contains state cache)
	bodyCache     *lru.Cache     // Cache for the most recent block bodies
	bodyRLPCache  *lru.Cache     // Cache for the most recent block bodies in RLP encoded format
	receiptsCache *lru.Cache     // Cache for the most recent receipts per block
	blockCache    *lru.Cache     // Cache for the most recent entire blocks
	txLookupCache *lru.Cache     // Cache for the most recent transaction lookup data.
	futureBlocks  *lru.Cache     // future blocks are blocks added for later processing

	quit    chan struct{} // blockchain quit channel
	running int32         // running must be called atomically
	// procInterrupt must be atomically called
	procInterrupt int32          // interrupt signaler for block processing
	wg            sync.WaitGroup // chain processing wait group for shutting down

	engine     consensus.Engine
	validator  Validator  // Block and state validator interface
	prefetcher Prefetcher // Block state prefetcher interface
	processor  Processor  // Block transaction processor interface
	vmConfig   vm.Config

	badBlocks       *lru.Cache                     // Bad block cache
	shouldPreserve  func(*types.Block) bool        // Function used to determine whether should preserve the given block.
	terminateInsert func(common.Hash, uint64) bool // Testing hook used to terminate ancient receipt chain insertion.

	stateDiffsProcessed map[common.Hash]int
}

// NewBlockChain returns a fully initialised block chain using information
// available in the database. It initialises the default Ethereum Validator and
// Processor.
func NewBlockChain(db ethdb.Database, cacheConfig *CacheConfig, chainConfig *params.ChainConfig, engine consensus.Engine, vmConfig vm.Config, shouldPreserve func(block *types.Block) bool) (*BlockChain, error) {
	if cacheConfig == nil {
		cacheConfig = &CacheConfig{
			TrieCleanLimit: 256,
			TrieDirtyLimit: 256,
			TrieTimeLimit:  5 * time.Minute,
		}
	}
	bodyCache, _ := lru.New(bodyCacheLimit)
	bodyRLPCache, _ := lru.New(bodyCacheLimit)
	receiptsCache, _ := lru.New(receiptsCacheLimit)
	blockCache, _ := lru.New(blockCacheLimit)
	txLookupCache, _ := lru.New(txLookupCacheLimit)
	futureBlocks, _ := lru.New(maxFutureBlocks)
	badBlocks, _ := lru.New(badBlockLimit)
	stateDiffsProcessed := make(map[common.Hash]int)
	bc := &BlockChain{
		chainConfig:         chainConfig,
		cacheConfig:         cacheConfig,
		db:                  db,
		triegc:              prque.New(nil),
		stateCache:          state.NewDatabaseWithCache(db, cacheConfig.TrieCleanLimit),
		quit:                make(chan struct{}),
		shouldPreserve:      shouldPreserve,
		bodyCache:           bodyCache,
		bodyRLPCache:        bodyRLPCache,
		receiptsCache:       receiptsCache,
		blockCache:          blockCache,
		txLookupCache:       txLookupCache,
		futureBlocks:        futureBlocks,
		engine:              engine,
		vmConfig:            vmConfig,
		badBlocks:           badBlocks,
		stateDiffsProcessed: stateDiffsProcessed,
	}
	bc.validator = NewBlockValidator(chainConfig, bc, engine)
	bc.prefetcher = newStatePrefetcher(chainConfig, bc, engine)
	bc.processor = NewStateProcessor(chainConfig, bc, engine)

	var err error
	bc.hc, err = NewHeaderChain(db, chainConfig, engine, bc.getProcInterrupt)
	if err != nil {
		return nil, err
	}
	bc.genesisBlock = bc.GetBlockByNumber(0)
	if bc.genesisBlock == nil {
		return nil, ErrNoGenesis
	}

	var nilBlock *types.Block
	bc.currentBlock.Store(nilBlock)
	bc.currentFastBlock.Store(nilBlock)

	// Initialize the chain with ancient data if it isn't empty.
	if bc.empty() {
		rawdb.InitDatabaseFromFreezer(bc.db)
	}

	if err := bc.loadLastState(); err != nil {
		return nil, err
	}
	// The first thing the node will do is reconstruct the verification data for
	// the head block (ethash cache or clique voting snapshot). Might as well do
	// it in advance.
	bc.engine.VerifyHeader(bc, bc.CurrentHeader(), true)

	if frozen, err := bc.db.Ancients(); err == nil && frozen > 0 {
		var (
			needRewind bool
			low        uint64
		)
		// The head full block may be rolled back to a very low height due to
		// blockchain repair. If the head full block is even lower than the ancient
		// chain, truncate the ancient store.
		fullBlock := bc.CurrentBlock()
		if fullBlock != nil && fullBlock != bc.genesisBlock && fullBlock.NumberU64() < frozen-1 {
			needRewind = true
			low = fullBlock.NumberU64()
		}
		// In fast sync, it may happen that ancient data has been written to the
		// ancient store, but the LastFastBlock has not been updated, truncate the
		// extra data here.
		fastBlock := bc.CurrentFastBlock()
		if fastBlock != nil && fastBlock.NumberU64() < frozen-1 {
			needRewind = true
			if fastBlock.NumberU64() < low || low == 0 {
				low = fastBlock.NumberU64()
			}
		}
		if needRewind {
			var hashes []common.Hash
			previous := bc.CurrentHeader().Number.Uint64()
			for i := low + 1; i <= bc.CurrentHeader().Number.Uint64(); i++ {
				hashes = append(hashes, rawdb.ReadCanonicalHash(bc.db, i))
			}
			bc.Rollback(hashes)
			log.Warn("Truncate ancient chain", "from", previous, "to", low)
		}
	}
	// Check the current state of the block hashes and make sure that we do not have any of the bad blocks in our chain
	for hash := range BadHashes {
		if header := bc.GetHeaderByHash(hash); header != nil {
			// get the canonical block corresponding to the offending header's number
			headerByNumber := bc.GetHeaderByNumber(header.Number.Uint64())
			// make sure the headerByNumber (if present) is in our current canonical chain
			if headerByNumber != nil && headerByNumber.Hash() == header.Hash() {
				log.Error("Found bad hash, rewinding chain", "number", header.Number, "hash", header.ParentHash)
				bc.SetHead(header.Number.Uint64() - 1)
				log.Error("Chain rewind was successful, resuming normal operation")
			}
		}
	}
	// Take ownership of this particular state
	go bc.update()
	return bc, nil
}

func (bc *BlockChain) getProcInterrupt() bool {
	return atomic.LoadInt32(&bc.procInterrupt) == 1
}

// GetVMConfig returns the block chain VM config.
func (bc *BlockChain) GetVMConfig() *vm.Config {
	return &bc.vmConfig
}

// empty returns an indicator whether the blockchain is empty.
// Note, it's a special case that we connect a non-empty ancient
// database with an empty node, so that we can plugin the ancient
// into node seamlessly.
func (bc *BlockChain) empty() bool {
	genesis := bc.genesisBlock.Hash()
	for _, hash := range []common.Hash{rawdb.ReadHeadBlockHash(bc.db), rawdb.ReadHeadHeaderHash(bc.db), rawdb.ReadHeadFastBlockHash(bc.db)} {
		if hash != genesis {
			return false
		}
	}
	return true
}

// loadLastState loads the last known chain state from the database. This method
// assumes that the chain manager mutex is held.
func (bc *BlockChain) loadLastState() error {
	// Restore the last known head block
	head := rawdb.ReadHeadBlockHash(bc.db)
	if head == (common.Hash{}) {
		// Corrupt or empty database, init from scratch
		log.Warn("Empty database, resetting chain")
		return bc.Reset()
	}
	// Make sure the entire head block is available
	currentBlock := bc.GetBlockByHash(head)
	if currentBlock == nil {
		// Corrupt or empty database, init from scratch
		log.Warn("Head block missing, resetting chain", "hash", head)
		return bc.Reset()
	}
	// Make sure the state associated with the block is available
	if _, err := state.New(currentBlock.Root(), bc.stateCache); err != nil {
		// Dangling block without a state associated, init from scratch
		log.Warn("Head state missing, repairing chain", "number", currentBlock.Number(), "hash", currentBlock.Hash())
		if err := bc.repair(&currentBlock); err != nil {
			return err
		}
		rawdb.WriteHeadBlockHash(bc.db, currentBlock.Hash())
	}
	// Everything seems to be fine, set as the head block
	bc.currentBlock.Store(currentBlock)
	headBlockGauge.Update(int64(currentBlock.NumberU64()))

	// Restore the last known head header
	currentHeader := currentBlock.Header()
	if head := rawdb.ReadHeadHeaderHash(bc.db); head != (common.Hash{}) {
		if header := bc.GetHeaderByHash(head); header != nil {
			currentHeader = header
		}
	}
	bc.hc.SetCurrentHeader(currentHeader)

	// Restore the last known head fast block
	bc.currentFastBlock.Store(currentBlock)
	headFastBlockGauge.Update(int64(currentBlock.NumberU64()))

	if head := rawdb.ReadHeadFastBlockHash(bc.db); head != (common.Hash{}) {
		if block := bc.GetBlockByHash(head); block != nil {
			bc.currentFastBlock.Store(block)
			headFastBlockGauge.Update(int64(block.NumberU64()))
		}
	}
	// Issue a status log for the user
	currentFastBlock := bc.CurrentFastBlock()

	headerTd := bc.GetTd(currentHeader.Hash(), currentHeader.Number.Uint64())
	blockTd := bc.GetTd(currentBlock.Hash(), currentBlock.NumberU64())
	fastTd := bc.GetTd(currentFastBlock.Hash(), currentFastBlock.NumberU64())

	log.Info("Loaded most recent local header", "number", currentHeader.Number, "hash", currentHeader.Hash(), "td", headerTd, "age", common.PrettyAge(time.Unix(int64(currentHeader.Time), 0)))
	log.Info("Loaded most recent local full block", "number", currentBlock.Number(), "hash", currentBlock.Hash(), "td", blockTd, "age", common.PrettyAge(time.Unix(int64(currentBlock.Time()), 0)))
	log.Info("Loaded most recent local fast block", "number", currentFastBlock.Number(), "hash", currentFastBlock.Hash(), "td", fastTd, "age", common.PrettyAge(time.Unix(int64(currentFastBlock.Time()), 0)))

	return nil
}

// SetHead rewinds the local chain to a new head. In the case of headers, everything
// above the new head will be deleted and the new one set. In the case of blocks
// though, the head may be further rewound if block bodies are missing (non-archive
// nodes after a fast sync).
func (bc *BlockChain) SetHead(head uint64) error {
	log.Warn("Rewinding blockchain", "target", head)

	bc.chainmu.Lock()
	defer bc.chainmu.Unlock()

	updateFn := func(db ethdb.KeyValueWriter, header *types.Header) {
		// Rewind the block chain, ensuring we don't end up with a stateless head block
		if currentBlock := bc.CurrentBlock(); currentBlock != nil && header.Number.Uint64() < currentBlock.NumberU64() {
			newHeadBlock := bc.GetBlock(header.Hash(), header.Number.Uint64())
			if newHeadBlock == nil {
				newHeadBlock = bc.genesisBlock
			} else {
				if _, err := state.New(newHeadBlock.Root(), bc.stateCache); err != nil {
					// Rewound state missing, rolled back to before pivot, reset to genesis
					newHeadBlock = bc.genesisBlock
				}
			}
			rawdb.WriteHeadBlockHash(db, newHeadBlock.Hash())

			// Degrade the chain markers if they are explicitly reverted.
			// In theory we should update all in-memory markers in the
			// last step, however the direction of SetHead is from high
			// to low, so it's safe the update in-memory markers directly.
			bc.currentBlock.Store(newHeadBlock)
			headBlockGauge.Update(int64(newHeadBlock.NumberU64()))
		}

		// Rewind the fast block in a simpleton way to the target head
		if currentFastBlock := bc.CurrentFastBlock(); currentFastBlock != nil && header.Number.Uint64() < currentFastBlock.NumberU64() {
			newHeadFastBlock := bc.GetBlock(header.Hash(), header.Number.Uint64())
			// If either blocks reached nil, reset to the genesis state
			if newHeadFastBlock == nil {
				newHeadFastBlock = bc.genesisBlock
			}
			rawdb.WriteHeadFastBlockHash(db, newHeadFastBlock.Hash())

			// Degrade the chain markers if they are explicitly reverted.
			// In theory we should update all in-memory markers in the
			// last step, however the direction of SetHead is from high
			// to low, so it's safe the update in-memory markers directly.
			bc.currentFastBlock.Store(newHeadFastBlock)
			headFastBlockGauge.Update(int64(newHeadFastBlock.NumberU64()))
		}
	}

	// Rewind the header chain, deleting all block bodies until then
	delFn := func(db ethdb.KeyValueWriter, hash common.Hash, num uint64) {
		// Ignore the error here since light client won't hit this path
		frozen, _ := bc.db.Ancients()
		if num+1 <= frozen {
			// Truncate all relative data(header, total difficulty, body, receipt
			// and canonical hash) from ancient store.
			if err := bc.db.TruncateAncients(num + 1); err != nil {
				log.Crit("Failed to truncate ancient data", "number", num, "err", err)
			}

			// Remove the hash <-> number mapping from the active store.
			rawdb.DeleteHeaderNumber(db, hash)
		} else {
			// Remove relative body and receipts from the active store.
			// The header, total difficulty and canonical hash will be
			// removed in the hc.SetHead function.
			rawdb.DeleteBody(db, hash, num)
			rawdb.DeleteReceipts(db, hash, num)
		}
		// Todo(rjl493456442) txlookup, bloombits, etc
	}
	bc.hc.SetHead(head, updateFn, delFn)

	// Clear out any stale content from the caches
	bc.bodyCache.Purge()
	bc.bodyRLPCache.Purge()
	bc.receiptsCache.Purge()
	bc.blockCache.Purge()
	bc.txLookupCache.Purge()
	bc.futureBlocks.Purge()

	return bc.loadLastState()
}

// FastSyncCommitHead sets the current head block to the one defined by the hash
// irrelevant what the chain contents were prior.
func (bc *BlockChain) FastSyncCommitHead(hash common.Hash) error {
	// Make sure that both the block as well at its state trie exists
	block := bc.GetBlockByHash(hash)
	if block == nil {
		return fmt.Errorf("non existent block [%x…]", hash[:4])
	}
	if _, err := trie.NewSecure(block.Root(), bc.stateCache.TrieDB()); err != nil {
		return err
	}
	// If all checks out, manually set the head block
	bc.chainmu.Lock()
	bc.currentBlock.Store(block)
	headBlockGauge.Update(int64(block.NumberU64()))
	bc.chainmu.Unlock()

	log.Info("Committed new head block", "number", block.Number(), "hash", hash)
	return nil
}

// GasLimit returns the gas limit of the current HEAD block.
func (bc *BlockChain) GasLimit() uint64 {
	return bc.CurrentBlock().GasLimit()
}

// CurrentBlock retrieves the current head block of the canonical chain. The
// block is retrieved from the blockchain's internal cache.
func (bc *BlockChain) CurrentBlock() *types.Block {
	return bc.currentBlock.Load().(*types.Block)
}

// CurrentFastBlock retrieves the current fast-sync head block of the canonical
// chain. The block is retrieved from the blockchain's internal cache.
func (bc *BlockChain) CurrentFastBlock() *types.Block {
	return bc.currentFastBlock.Load().(*types.Block)
}

// Validator returns the current validator.
func (bc *BlockChain) Validator() Validator {
	return bc.validator
}

// Processor returns the current processor.
func (bc *BlockChain) Processor() Processor {
	return bc.processor
}

// State returns a new mutable state based on the current HEAD block.
func (bc *BlockChain) State() (*state.StateDB, error) {
	return bc.StateAt(bc.CurrentBlock().Root())
}

// StateAt returns a new mutable state based on a particular point in time.
func (bc *BlockChain) StateAt(root common.Hash) (*state.StateDB, error) {
	return state.New(root, bc.stateCache)
}

// StateCache returns the caching database underpinning the blockchain instance.
func (bc *BlockChain) StateCache() state.Database {
	return bc.stateCache
}

// Reset purges the entire blockchain, restoring it to its genesis state.
func (bc *BlockChain) Reset() error {
	return bc.ResetWithGenesisBlock(bc.genesisBlock)
}

// ResetWithGenesisBlock purges the entire blockchain, restoring it to the
// specified genesis state.
func (bc *BlockChain) ResetWithGenesisBlock(genesis *types.Block) error {
	// Dump the entire block chain and purge the caches
	if err := bc.SetHead(0); err != nil {
		return err
	}
	bc.chainmu.Lock()
	defer bc.chainmu.Unlock()

	// Prepare the genesis block and reinitialise the chain
	batch := bc.db.NewBatch()
	rawdb.WriteTd(batch, genesis.Hash(), genesis.NumberU64(), genesis.Difficulty())
	rawdb.WriteBlock(batch, genesis)
	if err := batch.Write(); err != nil {
		log.Crit("Failed to write genesis block", "err", err)
	}
	bc.writeHeadBlock(genesis)

	// Last update all in-memory chain markers
	bc.genesisBlock = genesis
	bc.currentBlock.Store(bc.genesisBlock)
	headBlockGauge.Update(int64(bc.genesisBlock.NumberU64()))
	bc.hc.SetGenesis(bc.genesisBlock.Header())
	bc.hc.SetCurrentHeader(bc.genesisBlock.Header())
	bc.currentFastBlock.Store(bc.genesisBlock)
	headFastBlockGauge.Update(int64(bc.genesisBlock.NumberU64()))
	return nil
}

// repair tries to repair the current blockchain by rolling back the current block
// until one with associated state is found. This is needed to fix incomplete db
// writes caused either by crashes/power outages, or simply non-committed tries.
//
// This method only rolls back the current block. The current header and current
// fast block are left intact.
func (bc *BlockChain) repair(head **types.Block) error {
	for {
		// Abort if we've rewound to a head block that does have associated state
		if _, err := state.New((*head).Root(), bc.stateCache); err == nil {
			log.Info("Rewound blockchain to past state", "number", (*head).Number(), "hash", (*head).Hash())
			return nil
		}
		// Otherwise rewind one block and recheck state availability there
		block := bc.GetBlock((*head).ParentHash(), (*head).NumberU64()-1)
		if block == nil {
			return fmt.Errorf("missing block %d [%x]", (*head).NumberU64()-1, (*head).ParentHash())
		}
		*head = block
	}
}

// Export writes the active chain to the given writer.
func (bc *BlockChain) Export(w io.Writer) error {
	return bc.ExportN(w, uint64(0), bc.CurrentBlock().NumberU64())
}

// ExportN writes a subset of the active chain to the given writer.
func (bc *BlockChain) ExportN(w io.Writer, first uint64, last uint64) error {
	bc.chainmu.RLock()
	defer bc.chainmu.RUnlock()

	if first > last {
		return fmt.Errorf("export failed: first (%d) is greater than last (%d)", first, last)
	}
	log.Info("Exporting batch of blocks", "count", last-first+1)

	start, reported := time.Now(), time.Now()
	for nr := first; nr <= last; nr++ {
		block := bc.GetBlockByNumber(nr)
		if block == nil {
			return fmt.Errorf("export failed on #%d: not found", nr)
		}
		if err := block.EncodeRLP(w); err != nil {
			return err
		}
		if time.Since(reported) >= statsReportLimit {
			log.Info("Exporting blocks", "exported", block.NumberU64()-first, "elapsed", common.PrettyDuration(time.Since(start)))
			reported = time.Now()
		}
	}
	return nil
}

// writeHeadBlock injects a new head block into the current block chain. This method
// assumes that the block is indeed a true head. It will also reset the head
// header and the head fast sync block to this very same block if they are older
// or if they are on a different side chain.
//
// Note, this function assumes that the `mu` mutex is held!
func (bc *BlockChain) writeHeadBlock(block *types.Block) {
	// If the block is on a side chain or an unknown one, force other heads onto it too
	updateHeads := rawdb.ReadCanonicalHash(bc.db, block.NumberU64()) != block.Hash()

	// Add the block to the canonical chain number scheme and mark as the head
	batch := bc.db.NewBatch()
	rawdb.WriteCanonicalHash(batch, block.Hash(), block.NumberU64())
	rawdb.WriteTxLookupEntries(batch, block)
	rawdb.WriteHeadBlockHash(batch, block.Hash())

	// If the block is better than our head or is on a different chain, force update heads
	if updateHeads {
		rawdb.WriteHeadHeaderHash(batch, block.Hash())
		rawdb.WriteHeadFastBlockHash(batch, block.Hash())
	}
	// Flush the whole batch into the disk, exit the node if failed
	if err := batch.Write(); err != nil {
		log.Crit("Failed to update chain indexes and markers", "err", err)
	}
	// Update all in-memory chain markers in the last step
	if updateHeads {
		bc.hc.SetCurrentHeader(block.Header())
		bc.currentFastBlock.Store(block)
		headFastBlockGauge.Update(int64(block.NumberU64()))
	}
	bc.currentBlock.Store(block)
	headBlockGauge.Update(int64(block.NumberU64()))
}

// Genesis retrieves the chain's genesis block.
func (bc *BlockChain) Genesis() *types.Block {
	return bc.genesisBlock
}

// GetBody retrieves a block body (transactions and uncles) from the database by
// hash, caching it if found.
func (bc *BlockChain) GetBody(hash common.Hash) *types.Body {
	// Short circuit if the body's already in the cache, retrieve otherwise
	if cached, ok := bc.bodyCache.Get(hash); ok {
		body := cached.(*types.Body)
		return body
	}
	number := bc.hc.GetBlockNumber(hash)
	if number == nil {
		return nil
	}
	body := rawdb.ReadBody(bc.db, hash, *number)
	if body == nil {
		return nil
	}
	// Cache the found body for next time and return
	bc.bodyCache.Add(hash, body)
	return body
}

// GetBodyRLP retrieves a block body in RLP encoding from the database by hash,
// caching it if found.
func (bc *BlockChain) GetBodyRLP(hash common.Hash) rlp.RawValue {
	// Short circuit if the body's already in the cache, retrieve otherwise
	if cached, ok := bc.bodyRLPCache.Get(hash); ok {
		return cached.(rlp.RawValue)
	}
	number := bc.hc.GetBlockNumber(hash)
	if number == nil {
		return nil
	}
	body := rawdb.ReadBodyRLP(bc.db, hash, *number)
	if len(body) == 0 {
		return nil
	}
	// Cache the found body for next time and return
	bc.bodyRLPCache.Add(hash, body)
	return body
}

// HasBlock checks if a block is fully present in the database or not.
func (bc *BlockChain) HasBlock(hash common.Hash, number uint64) bool {
	if bc.blockCache.Contains(hash) {
		return true
	}
	return rawdb.HasBody(bc.db, hash, number)
}

// HasFastBlock checks if a fast block is fully present in the database or not.
func (bc *BlockChain) HasFastBlock(hash common.Hash, number uint64) bool {
	if !bc.HasBlock(hash, number) {
		return false
	}
	if bc.receiptsCache.Contains(hash) {
		return true
	}
	return rawdb.HasReceipts(bc.db, hash, number)
}

// HasState checks if state trie is fully present in the database or not.
func (bc *BlockChain) HasState(hash common.Hash) bool {
	_, err := bc.stateCache.OpenTrie(hash)
	return err == nil
}

// HasBlockAndState checks if a block and associated state trie is fully present
// in the database or not, caching it if present.
func (bc *BlockChain) HasBlockAndState(hash common.Hash, number uint64) bool {
	// Check first that the block itself is known
	block := bc.GetBlock(hash, number)
	if block == nil {
		return false
	}
	return bc.HasState(block.Root())
}

// GetBlock retrieves a block from the database by hash and number,
// caching it if found.
func (bc *BlockChain) GetBlock(hash common.Hash, number uint64) *types.Block {
	// Short circuit if the block's already in the cache, retrieve otherwise
	if block, ok := bc.blockCache.Get(hash); ok {
		return block.(*types.Block)
	}
	block := rawdb.ReadBlock(bc.db, hash, number)
	if block == nil {
		return nil
	}
	// Cache the found block for next time and return
	bc.blockCache.Add(block.Hash(), block)
	return block
}

// GetBlockByHash retrieves a block from the database by hash, caching it if found.
func (bc *BlockChain) GetBlockByHash(hash common.Hash) *types.Block {
	number := bc.hc.GetBlockNumber(hash)
	if number == nil {
		return nil
	}
	return bc.GetBlock(hash, *number)
}

// GetBlockByNumber retrieves a block from the database by number, caching it
// (associated with its hash) if found.
func (bc *BlockChain) GetBlockByNumber(number uint64) *types.Block {
	hash := rawdb.ReadCanonicalHash(bc.db, number)
	if hash == (common.Hash{}) {
		return nil
	}
	return bc.GetBlock(hash, number)
}

// GetReceiptsByHash retrieves the receipts for all transactions in a given block.
func (bc *BlockChain) GetReceiptsByHash(hash common.Hash) types.Receipts {
	if receipts, ok := bc.receiptsCache.Get(hash); ok {
		return receipts.(types.Receipts)
	}
	number := rawdb.ReadHeaderNumber(bc.db, hash)
	if number == nil {
		return nil
	}
	receipts := rawdb.ReadReceipts(bc.db, hash, *number, bc.chainConfig)
	if receipts == nil {
		return nil
	}
	bc.receiptsCache.Add(hash, receipts)
	return receipts
}

// GetBlocksFromHash returns the block corresponding to hash and up to n-1 ancestors.
// [deprecated by eth/62]
func (bc *BlockChain) GetBlocksFromHash(hash common.Hash, n int) (blocks []*types.Block) {
	number := bc.hc.GetBlockNumber(hash)
	if number == nil {
		return nil
	}
	for i := 0; i < n; i++ {
		block := bc.GetBlock(hash, *number)
		if block == nil {
			break
		}
		blocks = append(blocks, block)
		hash = block.ParentHash()
		*number--
	}
	return
}

// GetUnclesInChain retrieves all the uncles from a given block backwards until
// a specific distance is reached.
func (bc *BlockChain) GetUnclesInChain(block *types.Block, length int) []*types.Header {
	uncles := []*types.Header{}
	for i := 0; block != nil && i < length; i++ {
		uncles = append(uncles, block.Uncles()...)
		block = bc.GetBlock(block.ParentHash(), block.NumberU64()-1)
	}
	return uncles
}

// TrieNode retrieves a blob of data associated with a trie node (or code hash)
// either from ephemeral in-memory cache, or from persistent storage.
func (bc *BlockChain) TrieNode(hash common.Hash) ([]byte, error) {
	return bc.stateCache.TrieDB().Node(hash)
}

// Stop stops the blockchain service. If any imports are currently in progress
// it will abort them using the procInterrupt.
func (bc *BlockChain) Stop() {
	if !atomic.CompareAndSwapInt32(&bc.running, 0, 1) {
		return
	}
	// Unsubscribe all subscriptions registered from blockchain
	bc.scope.Close()
	close(bc.quit)
	atomic.StoreInt32(&bc.procInterrupt, 1)

	bc.wg.Wait()

	// Ensure the state of a recent block is also stored to disk before exiting.
	// We're writing three different states to catch different restart scenarios:
	//  - HEAD:     So we don't need to reprocess any blocks in the general case
	//  - HEAD-1:   So we don't do large reorgs if our HEAD becomes an uncle
	//  - HEAD-127: So we have a hard limit on the number of blocks reexecuted
	if !bc.cacheConfig.TrieDirtyDisabled {
		triedb := bc.stateCache.TrieDB()

		for _, offset := range []uint64{0, 1, TriesInMemory - 1} {
			if number := bc.CurrentBlock().NumberU64(); number > offset {
				recent := bc.GetBlockByNumber(number - offset)

				log.Info("Writing cached state to disk", "block", recent.Number(), "hash", recent.Hash(), "root", recent.Root())
				if err := triedb.Commit(recent.Root(), true); err != nil {
					log.Error("Failed to commit recent state trie", "err", err)
				}
			}
		}
		for !bc.triegc.Empty() {
			triedb.Dereference(bc.triegc.PopItem().(common.Hash))
		}
		if size, _ := triedb.Size(); size != 0 {
			log.Error("Dangling trie nodes after full cleanup")
		}
	}
	log.Info("Blockchain manager stopped")
}

func (bc *BlockChain) procFutureBlocks() {
	blocks := make([]*types.Block, 0, bc.futureBlocks.Len())
	for _, hash := range bc.futureBlocks.Keys() {
		if block, exist := bc.futureBlocks.Peek(hash); exist {
			blocks = append(blocks, block.(*types.Block))
		}
	}
	if len(blocks) > 0 {
		sort.Slice(blocks, func(i, j int) bool {
			return blocks[i].NumberU64() < blocks[j].NumberU64()
		})
		// Insert one by one as chain insertion needs contiguous ancestry between blocks
		for i := range blocks {
			bc.InsertChain(blocks[i : i+1])
		}
	}
}

// WriteStatus status of write
type WriteStatus byte

const (
	NonStatTy WriteStatus = iota
	CanonStatTy
	SideStatTy
)

// Rollback is designed to remove a chain of links from the database that aren't
// certain enough to be valid.
func (bc *BlockChain) Rollback(chain []common.Hash) {
	bc.chainmu.Lock()
	defer bc.chainmu.Unlock()

	batch := bc.db.NewBatch()
	for i := len(chain) - 1; i >= 0; i-- {
		hash := chain[i]

		// Degrade the chain markers if they are explicitly reverted.
		// In theory we should update all in-memory markers in the
		// last step, however the direction of rollback is from high
		// to low, so it's safe the update in-memory markers directly.
		currentHeader := bc.hc.CurrentHeader()
		if currentHeader.Hash() == hash {
			newHeadHeader := bc.GetHeader(currentHeader.ParentHash, currentHeader.Number.Uint64()-1)
			rawdb.WriteHeadHeaderHash(batch, currentHeader.ParentHash)
			bc.hc.SetCurrentHeader(newHeadHeader)
		}
		if currentFastBlock := bc.CurrentFastBlock(); currentFastBlock.Hash() == hash {
			newFastBlock := bc.GetBlock(currentFastBlock.ParentHash(), currentFastBlock.NumberU64()-1)
			rawdb.WriteHeadFastBlockHash(batch, currentFastBlock.ParentHash())
			bc.currentFastBlock.Store(newFastBlock)
			headFastBlockGauge.Update(int64(newFastBlock.NumberU64()))
		}
		if currentBlock := bc.CurrentBlock(); currentBlock.Hash() == hash {
			newBlock := bc.GetBlock(currentBlock.ParentHash(), currentBlock.NumberU64()-1)
			rawdb.WriteHeadBlockHash(batch, currentBlock.ParentHash())
			bc.currentBlock.Store(newBlock)
			headBlockGauge.Update(int64(newBlock.NumberU64()))
		}
	}
	if err := batch.Write(); err != nil {
		log.Crit("Failed to rollback chain markers", "err", err)
	}
	// Truncate ancient data which exceeds the current header.
	//
	// Notably, it can happen that system crashes without truncating the ancient data
	// but the head indicator has been updated in the active store. Regarding this issue,
	// system will self recovery by truncating the extra data during the setup phase.
	if err := bc.truncateAncient(bc.hc.CurrentHeader().Number.Uint64()); err != nil {
		log.Crit("Truncate ancient store failed", "err", err)
	}
}

// truncateAncient rewinds the blockchain to the specified header and deletes all
// data in the ancient store that exceeds the specified header.
func (bc *BlockChain) truncateAncient(head uint64) error {
	frozen, err := bc.db.Ancients()
	if err != nil {
		return err
	}
	// Short circuit if there is no data to truncate in ancient store.
	if frozen <= head+1 {
		return nil
	}
	// Truncate all the data in the freezer beyond the specified head
	if err := bc.db.TruncateAncients(head + 1); err != nil {
		return err
	}
	// Clear out any stale content from the caches
	bc.hc.headerCache.Purge()
	bc.hc.tdCache.Purge()
	bc.hc.numberCache.Purge()

	// Clear out any stale content from the caches
	bc.bodyCache.Purge()
	bc.bodyRLPCache.Purge()
	bc.receiptsCache.Purge()
	bc.blockCache.Purge()
	bc.txLookupCache.Purge()
	bc.futureBlocks.Purge()

	log.Info("Rewind ancient data", "number", head)
	return nil
}

// numberHash is just a container for a number and a hash, to represent a block
type numberHash struct {
	number uint64
	hash   common.Hash
}

// InsertReceiptChain attempts to complete an already existing header chain with
// transaction and receipt data.
func (bc *BlockChain) InsertReceiptChain(blockChain types.Blocks, receiptChain []types.Receipts, ancientLimit uint64) (int, error) {
	// We don't require the chainMu here since we want to maximize the
	// concurrency of header insertion and receipt insertion.
	bc.wg.Add(1)
	defer bc.wg.Done()

	var (
		ancientBlocks, liveBlocks     types.Blocks
		ancientReceipts, liveReceipts []types.Receipts
	)
	// Do a sanity check that the provided chain is actually ordered and linked
	for i := 0; i < len(blockChain); i++ {
		if i != 0 {
			if blockChain[i].NumberU64() != blockChain[i-1].NumberU64()+1 || blockChain[i].ParentHash() != blockChain[i-1].Hash() {
				log.Error("Non contiguous receipt insert", "number", blockChain[i].Number(), "hash", blockChain[i].Hash(), "parent", blockChain[i].ParentHash(),
					"prevnumber", blockChain[i-1].Number(), "prevhash", blockChain[i-1].Hash())
				return 0, fmt.Errorf("non contiguous insert: item %d is #%d [%x…], item %d is #%d [%x…] (parent [%x…])", i-1, blockChain[i-1].NumberU64(),
					blockChain[i-1].Hash().Bytes()[:4], i, blockChain[i].NumberU64(), blockChain[i].Hash().Bytes()[:4], blockChain[i].ParentHash().Bytes()[:4])
			}
		}
		if blockChain[i].NumberU64() <= ancientLimit {
			ancientBlocks, ancientReceipts = append(ancientBlocks, blockChain[i]), append(ancientReceipts, receiptChain[i])
		} else {
			liveBlocks, liveReceipts = append(liveBlocks, blockChain[i]), append(liveReceipts, receiptChain[i])
		}
	}

	var (
		stats = struct{ processed, ignored int32 }{}
		start = time.Now()
		size  = 0
	)
	// updateHead updates the head fast sync block if the inserted blocks are better
	// and returns a indicator whether the inserted blocks are canonical.
	updateHead := func(head *types.Block) bool {
		bc.chainmu.Lock()

		// Rewind may have occurred, skip in that case.
		if bc.CurrentHeader().Number.Cmp(head.Number()) >= 0 {
			currentFastBlock, td := bc.CurrentFastBlock(), bc.GetTd(head.Hash(), head.NumberU64())
			if bc.GetTd(currentFastBlock.Hash(), currentFastBlock.NumberU64()).Cmp(td) < 0 {
				rawdb.WriteHeadFastBlockHash(bc.db, head.Hash())
				bc.currentFastBlock.Store(head)
				headFastBlockGauge.Update(int64(head.NumberU64()))
				bc.chainmu.Unlock()
				return true
			}
		}
		bc.chainmu.Unlock()
		return false
	}
	// writeAncient writes blockchain and corresponding receipt chain into ancient store.
	//
	// this function only accepts canonical chain data. All side chain will be reverted
	// eventually.
	writeAncient := func(blockChain types.Blocks, receiptChain []types.Receipts) (int, error) {
		var (
			previous = bc.CurrentFastBlock()
			batch    = bc.db.NewBatch()
		)
		// If any error occurs before updating the head or we are inserting a side chain,
		// all the data written this time wll be rolled back.
		defer func() {
			if previous != nil {
				if err := bc.truncateAncient(previous.NumberU64()); err != nil {
					log.Crit("Truncate ancient store failed", "err", err)
				}
			}
		}()
		var deleted []*numberHash
		for i, block := range blockChain {
			// Short circuit insertion if shutting down or processing failed
			if atomic.LoadInt32(&bc.procInterrupt) == 1 {
				return 0, errInsertionInterrupted
			}
			// Short circuit insertion if it is required(used in testing only)
			if bc.terminateInsert != nil && bc.terminateInsert(block.Hash(), block.NumberU64()) {
				return i, errors.New("insertion is terminated for testing purpose")
			}
			// Short circuit if the owner header is unknown
			if !bc.HasHeader(block.Hash(), block.NumberU64()) {
				return i, fmt.Errorf("containing header #%d [%x…] unknown", block.Number(), block.Hash().Bytes()[:4])
			}
			var (
				start  = time.Now()
				logged = time.Now()
				count  int
			)
			// Migrate all ancient blocks. This can happen if someone upgrades from Geth
			// 1.8.x to 1.9.x mid-fast-sync. Perhaps we can get rid of this path in the
			// long term.
			for {
				// We can ignore the error here since light client won't hit this code path.
				frozen, _ := bc.db.Ancients()
				if frozen >= block.NumberU64() {
					break
				}
				h := rawdb.ReadCanonicalHash(bc.db, frozen)
				b := rawdb.ReadBlock(bc.db, h, frozen)
				size += rawdb.WriteAncientBlock(bc.db, b, rawdb.ReadReceipts(bc.db, h, frozen, bc.chainConfig), rawdb.ReadTd(bc.db, h, frozen))
				count += 1

				// Always keep genesis block in active database.
				if b.NumberU64() != 0 {
					deleted = append(deleted, &numberHash{b.NumberU64(), b.Hash()})
				}
				if time.Since(logged) > 8*time.Second {
					log.Info("Migrating ancient blocks", "count", count, "elapsed", common.PrettyDuration(time.Since(start)))
					logged = time.Now()
				}
				// Don't collect too much in-memory, write it out every 100K blocks
				if len(deleted) > 100000 {
					// Sync the ancient store explicitly to ensure all data has been flushed to disk.
					if err := bc.db.Sync(); err != nil {
						return 0, err
					}
					// Wipe out canonical block data.
					for _, nh := range deleted {
						rawdb.DeleteBlockWithoutNumber(batch, nh.hash, nh.number)
						rawdb.DeleteCanonicalHash(batch, nh.number)
					}
					if err := batch.Write(); err != nil {
						return 0, err
					}
					batch.Reset()
					// Wipe out side chain too.
					for _, nh := range deleted {
						for _, hash := range rawdb.ReadAllHashes(bc.db, nh.number) {
							rawdb.DeleteBlock(batch, hash, nh.number)
						}
					}
					if err := batch.Write(); err != nil {
						return 0, err
					}
					batch.Reset()
					deleted = deleted[0:]
				}
			}
			if count > 0 {
				log.Info("Migrated ancient blocks", "count", count, "elapsed", common.PrettyDuration(time.Since(start)))
			}
			// Flush data into ancient database.
			size += rawdb.WriteAncientBlock(bc.db, block, receiptChain[i], bc.GetTd(block.Hash(), block.NumberU64()))
			rawdb.WriteTxLookupEntries(batch, block)

			stats.processed++
		}
		// Flush all tx-lookup index data.
		size += batch.ValueSize()
		if err := batch.Write(); err != nil {
			return 0, err
		}
		batch.Reset()

		// Sync the ancient store explicitly to ensure all data has been flushed to disk.
		if err := bc.db.Sync(); err != nil {
			return 0, err
		}
		if !updateHead(blockChain[len(blockChain)-1]) {
			return 0, errors.New("side blocks can't be accepted as the ancient chain data")
		}
		previous = nil // disable rollback explicitly

		// Wipe out canonical block data.
		for _, nh := range deleted {
			rawdb.DeleteBlockWithoutNumber(batch, nh.hash, nh.number)
			rawdb.DeleteCanonicalHash(batch, nh.number)
		}
		for _, block := range blockChain {
			// Always keep genesis block in active database.
			if block.NumberU64() != 0 {
				rawdb.DeleteBlockWithoutNumber(batch, block.Hash(), block.NumberU64())
				rawdb.DeleteCanonicalHash(batch, block.NumberU64())
			}
		}
		if err := batch.Write(); err != nil {
			return 0, err
		}
		batch.Reset()

		// Wipe out side chain too.
		for _, nh := range deleted {
			for _, hash := range rawdb.ReadAllHashes(bc.db, nh.number) {
				rawdb.DeleteBlock(batch, hash, nh.number)
			}
		}
		for _, block := range blockChain {
			// Always keep genesis block in active database.
			if block.NumberU64() != 0 {
				for _, hash := range rawdb.ReadAllHashes(bc.db, block.NumberU64()) {
					rawdb.DeleteBlock(batch, hash, block.NumberU64())
				}
			}
		}
		if err := batch.Write(); err != nil {
			return 0, err
		}
		return 0, nil
	}
	// writeLive writes blockchain and corresponding receipt chain into active store.
	writeLive := func(blockChain types.Blocks, receiptChain []types.Receipts) (int, error) {
		batch := bc.db.NewBatch()
		for i, block := range blockChain {
			// Short circuit insertion if shutting down or processing failed
			if atomic.LoadInt32(&bc.procInterrupt) == 1 {
				return 0, errInsertionInterrupted
			}
			// Short circuit if the owner header is unknown
			if !bc.HasHeader(block.Hash(), block.NumberU64()) {
				return i, fmt.Errorf("containing header #%d [%x…] unknown", block.Number(), block.Hash().Bytes()[:4])
			}
			if bc.HasBlock(block.Hash(), block.NumberU64()) {
				stats.ignored++
				continue
			}
			// Write all the data out into the database
			rawdb.WriteBody(batch, block.Hash(), block.NumberU64(), block.Body())
			rawdb.WriteReceipts(batch, block.Hash(), block.NumberU64(), receiptChain[i])
			rawdb.WriteTxLookupEntries(batch, block)

			// Write everything belongs to the blocks into the database. So that
			// we can ensure all components of body is completed(body, receipts,
			// tx indexes)
			if batch.ValueSize() >= ethdb.IdealBatchSize {
				if err := batch.Write(); err != nil {
					return 0, err
				}
				size += batch.ValueSize()
				batch.Reset()
			}
			stats.processed++
		}
		// Write everything belongs to the blocks into the database. So that
		// we can ensure all components of body is completed(body, receipts,
		// tx indexes)
		if batch.ValueSize() > 0 {
			size += batch.ValueSize()
			if err := batch.Write(); err != nil {
				return 0, err
			}
		}
		updateHead(blockChain[len(blockChain)-1])
		return 0, nil
	}
	// Write downloaded chain data and corresponding receipt chain data.
	if len(ancientBlocks) > 0 {
		if n, err := writeAncient(ancientBlocks, ancientReceipts); err != nil {
			if err == errInsertionInterrupted {
				return 0, nil
			}
			return n, err
		}
	}
	if len(liveBlocks) > 0 {
		if n, err := writeLive(liveBlocks, liveReceipts); err != nil {
			if err == errInsertionInterrupted {
				return 0, nil
			}
			return n, err
		}
	}

	head := blockChain[len(blockChain)-1]
	context := []interface{}{
		"count", stats.processed, "elapsed", common.PrettyDuration(time.Since(start)),
		"number", head.Number(), "hash", head.Hash(), "age", common.PrettyAge(time.Unix(int64(head.Time()), 0)),
		"size", common.StorageSize(size),
	}
	if stats.ignored > 0 {
		context = append(context, []interface{}{"ignored", stats.ignored}...)
	}
	log.Info("Imported new block receipts", context...)

	return 0, nil
}

var lastWrite uint64

// writeBlockWithoutState writes only the block and its metadata to the database,
// but does not write any state. This is used to construct competing side forks
// up to the point where they exceed the canonical total difficulty.
func (bc *BlockChain) writeBlockWithoutState(block *types.Block, td *big.Int) (err error) {
	bc.wg.Add(1)
	defer bc.wg.Done()

	batch := bc.db.NewBatch()
	rawdb.WriteTd(batch, block.Hash(), block.NumberU64(), td)
	rawdb.WriteBlock(batch, block)
	if err := batch.Write(); err != nil {
		log.Crit("Failed to write block into disk", "err", err)
	}
	return nil
}

// writeKnownBlock updates the head block flag with a known block
// and introduces chain reorg if necessary.
func (bc *BlockChain) writeKnownBlock(block *types.Block) error {
	bc.wg.Add(1)
	defer bc.wg.Done()

	current := bc.CurrentBlock()
	if block.ParentHash() != current.Hash() {
		if err := bc.reorg(current, block); err != nil {
			return err
		}
	}
	bc.writeHeadBlock(block)
	return nil
}

func (bc *BlockChain) AddToStateDiffProcessedCollection(hash common.Hash) {
	count := bc.stateDiffsProcessed[hash]
	bc.stateDiffsProcessed[hash] = count + 1
}

// WriteBlockWithState writes the block and all associated state to the database.
func (bc *BlockChain) WriteBlockWithState(block *types.Block, receipts []*types.Receipt, logs []*types.Log, state *state.StateDB, emitHeadEvent bool) (status WriteStatus, err error) {
	bc.chainmu.Lock()
	defer bc.chainmu.Unlock()

	return bc.writeBlockWithState(block, receipts, logs, state, emitHeadEvent)
}

// writeBlockWithState writes the block and all associated state to the database,
// but is expects the chain mutex to be held.
func (bc *BlockChain) writeBlockWithState(block *types.Block, receipts []*types.Receipt, logs []*types.Log, state *state.StateDB, emitHeadEvent bool) (status WriteStatus, err error) {
	bc.wg.Add(1)
	defer bc.wg.Done()

	// Calculate the total difficulty of the block
	ptd := bc.GetTd(block.ParentHash(), block.NumberU64()-1)
	if ptd == nil {
		return NonStatTy, consensus.ErrUnknownAncestor
	}
	// Make sure no inconsistent state is leaked during insertion
	currentBlock := bc.CurrentBlock()
	localTd := bc.GetTd(currentBlock.Hash(), currentBlock.NumberU64())
	externTd := new(big.Int).Add(block.Difficulty(), ptd)

	// Irrelevant of the canonical status, write the block itself to the database.
	//
	// Note all the components of block(td, hash->number map, header, body, receipts)
	// should be written atomically. BlockBatch is used for containing all components.
	blockBatch := bc.db.NewBatch()
	rawdb.WriteTd(blockBatch, block.Hash(), block.NumberU64(), externTd)
	rawdb.WriteBlock(blockBatch, block)
	rawdb.WriteReceipts(blockBatch, block.Hash(), block.NumberU64(), receipts)
	rawdb.WritePreimages(blockBatch, state.Preimages())
	if err := blockBatch.Write(); err != nil {
		log.Crit("Failed to write block into disk", "err", err)
	}
	// Commit all cached state changes into underlying memory database.
	root, err := state.Commit(bc.chainConfig.IsEIP158(block.Number()))
	if err != nil {
		return NonStatTy, err
	}
	triedb := bc.stateCache.TrieDB()

	// If we're running an archive node, always flush
	if bc.cacheConfig.TrieDirtyDisabled {
		if err := triedb.Commit(root, false); err != nil {
			return NonStatTy, err
		}
	} else {
		// Full but not archive node, do proper garbage collection
		triedb.Reference(root, common.Hash{}) // metadata reference to keep trie alive
		bc.triegc.Push(root, -int64(block.NumberU64()))

		if current := block.NumberU64(); current > TriesInMemory {
			// If we exceeded our memory allowance, flush matured singleton nodes to disk
			var (
				nodes, imgs = triedb.Size()
				limit       = common.StorageSize(bc.cacheConfig.TrieDirtyLimit) * 1024 * 1024
			)
			if nodes > limit || imgs > 4*1024*1024 {
				triedb.Cap(limit - ethdb.IdealBatchSize)
			}
			// Find the next state trie we need to commit
			chosen := current - TriesInMemory

			// If we exceeded out time allowance, flush an entire trie to disk
			if bc.gcproc > bc.cacheConfig.TrieTimeLimit {
				// If the header is missing (canonical chain behind), we're reorging a low
				// diff sidechain. Suspend committing until this operation is completed.
				header := bc.GetHeaderByNumber(chosen)
				if header == nil {
					log.Warn("Reorg in progress, trie commit postponed", "number", chosen)
				} else {
					// If we're exceeding limits but haven't reached a large enough memory gap,
					// warn the user that the system is becoming unstable.
					if chosen < lastWrite+TriesInMemory && bc.gcproc >= 2*bc.cacheConfig.TrieTimeLimit {
						log.Info("State in memory for too long, committing", "time", bc.gcproc, "allowance", bc.cacheConfig.TrieTimeLimit, "optimum", float64(chosen-lastWrite)/TriesInMemory)
					}
					// Flush an entire trie and restart the counters
					triedb.Commit(header.Root, true)
					lastWrite = chosen
					bc.gcproc = 0
				}
			}
			// Garbage collect anything below our required write retention
			for !bc.triegc.Empty() {
				root, number := bc.triegc.Pop()
				if uint64(-number) > chosen {
					bc.triegc.Push(root, number)
					break
				}
				if bc.cacheConfig.ProcessingStateDiffs {
					if !bc.rootAllowedToBeDereferenced(root.(common.Hash)) {
						bc.triegc.Push(root, number)
						break
					} else {
						log.Debug("Current root found in stateDiffsProcessed collection with a count of 2, okay to dereference",
							"root", root.(common.Hash).Hex(),
							"blockNumber", uint64(-number),
							"size of stateDiffsProcessed", len(bc.stateDiffsProcessed))
						delete(bc.stateDiffsProcessed, root.(common.Hash))
					}
				}
				log.Debug("Dereferencing", "root", root.(common.Hash).Hex())
				triedb.Dereference(root.(common.Hash))
			}
		}
	}
	// If the total difficulty is higher than our known, add it to the canonical chain
	// Second clause in the if statement reduces the vulnerability to selfish mining.
	// Please refer to http://www.cs.cornell.edu/~ie53/publications/btcProcFC.pdf
	reorg := externTd.Cmp(localTd) > 0
	currentBlock = bc.CurrentBlock()
	if !reorg && externTd.Cmp(localTd) == 0 {
		// Split same-difficulty blocks by number, then preferentially select
		// the block generated by the local miner as the canonical block.
		if block.NumberU64() < currentBlock.NumberU64() {
			reorg = true
		} else if block.NumberU64() == currentBlock.NumberU64() {
			var currentPreserve, blockPreserve bool
			if bc.shouldPreserve != nil {
				currentPreserve, blockPreserve = bc.shouldPreserve(currentBlock), bc.shouldPreserve(block)
			}
			reorg = !currentPreserve && (blockPreserve || mrand.Float64() < 0.5)
		}
	}
	if reorg {
		// Reorganise the chain if the parent is not the head block
		if block.ParentHash() != currentBlock.Hash() {
			if err := bc.reorg(currentBlock, block); err != nil {
				return NonStatTy, err
			}
		}
		status = CanonStatTy
	} else {
		status = SideStatTy
	}
	// Set new head.
	if status == CanonStatTy {
		bc.writeHeadBlock(block)
	}
	bc.futureBlocks.Remove(block.Hash())

	if status == CanonStatTy {
		bc.chainFeed.Send(ChainEvent{Block: block, Hash: block.Hash(), Logs: logs})
		if len(logs) > 0 {
			bc.logsFeed.Send(logs)
		}
		// In theory we should fire a ChainHeadEvent when we inject
		// a canonical block, but sometimes we can insert a batch of
		// canonicial blocks. Avoid firing too much ChainHeadEvents,
		// we will fire an accumulated ChainHeadEvent and disable fire
		// event here.
		if emitHeadEvent {
			bc.chainHeadFeed.Send(ChainHeadEvent{Block: block})
		}
	} else {
		bc.chainSideFeed.Send(ChainSideEvent{Block: block})
	}
	return status, nil
}

// since we need the state tries of the current block and its parent in-memory
// in order to process statediffs, we should avoid dereferencing roots until
// its statediff and its child have been processed
func (bc *BlockChain) rootAllowedToBeDereferenced(root common.Hash) bool {
	diffProcessedForSelfAndChildCount := 2
	count := bc.stateDiffsProcessed[root]
	return count >= diffProcessedForSelfAndChildCount
}

// addFutureBlock checks if the block is within the max allowed window to get
// accepted for future processing, and returns an error if the block is too far
// ahead and was not added.
func (bc *BlockChain) addFutureBlock(block *types.Block) error {
	max := uint64(time.Now().Unix() + maxTimeFutureBlocks)
	if block.Time() > max {
		return fmt.Errorf("future block timestamp %v > allowed %v", block.Time(), max)
	}
	bc.futureBlocks.Add(block.Hash(), block)
	return nil
}

// InsertChain attempts to insert the given batch of blocks in to the canonical
// chain or, otherwise, create a fork. If an error is returned it will return
// the index number of the failing block as well an error describing what went
// wrong.
//
// After insertion is done, all accumulated events will be fired.
func (bc *BlockChain) InsertChain(chain types.Blocks) (int, error) {
	// Sanity check that we have something meaningful to import
	if len(chain) == 0 {
		return 0, nil
	}

	bc.blockProcFeed.Send(true)
	defer bc.blockProcFeed.Send(false)

	// Remove already known canon-blocks
	var (
		block, prev *types.Block
	)
	// Do a sanity check that the provided chain is actually ordered and linked
	for i := 1; i < len(chain); i++ {
		block = chain[i]
		prev = chain[i-1]
		if block.NumberU64() != prev.NumberU64()+1 || block.ParentHash() != prev.Hash() {
			// Chain broke ancestry, log a message (programming error) and skip insertion
			log.Error("Non contiguous block insert", "number", block.Number(), "hash", block.Hash(),
				"parent", block.ParentHash(), "prevnumber", prev.Number(), "prevhash", prev.Hash())

			return 0, fmt.Errorf("non contiguous insert: item %d is #%d [%x…], item %d is #%d [%x…] (parent [%x…])", i-1, prev.NumberU64(),
				prev.Hash().Bytes()[:4], i, block.NumberU64(), block.Hash().Bytes()[:4], block.ParentHash().Bytes()[:4])
		}
	}
	// Pre-checks passed, start the full block imports
	bc.wg.Add(1)
	bc.chainmu.Lock()
	n, err := bc.insertChain(chain, true)
	bc.chainmu.Unlock()
	bc.wg.Done()

	return n, err
}

// insertChain is the internal implementation of InsertChain, which assumes that
// 1) chains are contiguous, and 2) The chain mutex is held.
//
// This method is split out so that import batches that require re-injecting
// historical blocks can do so without releasing the lock, which could lead to
// racey behaviour. If a sidechain import is in progress, and the historic state
// is imported, but then new canon-head is added before the actual sidechain
// completes, then the historic state could be pruned again
func (bc *BlockChain) insertChain(chain types.Blocks, verifySeals bool) (int, error) {
	// If the chain is terminating, don't even bother starting up
	if atomic.LoadInt32(&bc.procInterrupt) == 1 {
		return 0, nil
	}
	// Start a parallel signature recovery (signer will fluke on fork transition, minimal perf loss)
	senderCacher.recoverFromBlocks(types.MakeSigner(bc.chainConfig, chain[0].Number()), chain)

	var (
		stats     = insertStats{startTime: mclock.Now()}
		lastCanon *types.Block
	)
	// Fire a single chain head event if we've progressed the chain
	defer func() {
		if lastCanon != nil && bc.CurrentBlock().Hash() == lastCanon.Hash() {
			bc.chainHeadFeed.Send(ChainHeadEvent{lastCanon})
		}
	}()
	// Start the parallel header verifier
	headers := make([]*types.Header, len(chain))
	seals := make([]bool, len(chain))

	for i, block := range chain {
		headers[i] = block.Header()
		seals[i] = verifySeals
	}
	abort, results := bc.engine.VerifyHeaders(bc, headers, seals)
	defer close(abort)

	// Peek the error for the first block to decide the directing import logic
	it := newInsertIterator(chain, results, bc.validator)

	block, err := it.next()

	// Left-trim all the known blocks
	if err == ErrKnownBlock {
		// First block (and state) is known
		//   1. We did a roll-back, and should now do a re-import
		//   2. The block is stored as a sidechain, and is lying about it's stateroot, and passes a stateroot
		// 	    from the canonical chain, which has not been verified.
		// Skip all known blocks that are behind us
		var (
			current  = bc.CurrentBlock()
			localTd  = bc.GetTd(current.Hash(), current.NumberU64())
			externTd = bc.GetTd(block.ParentHash(), block.NumberU64()-1) // The first block can't be nil
		)
		for block != nil && err == ErrKnownBlock {
			externTd = new(big.Int).Add(externTd, block.Difficulty())
			if localTd.Cmp(externTd) < 0 {
				break
			}
			log.Debug("Ignoring already known block", "number", block.Number(), "hash", block.Hash())
			stats.ignored++

			block, err = it.next()
		}
		// The remaining blocks are still known blocks, the only scenario here is:
		// During the fast sync, the pivot point is already submitted but rollback
		// happens. Then node resets the head full block to a lower height via `rollback`
		// and leaves a few known blocks in the database.
		//
		// When node runs a fast sync again, it can re-import a batch of known blocks via
		// `insertChain` while a part of them have higher total difficulty than current
		// head full block(new pivot point).
		for block != nil && err == ErrKnownBlock {
			log.Debug("Writing previously known block", "number", block.Number(), "hash", block.Hash())
			if err := bc.writeKnownBlock(block); err != nil {
				return it.index, err
			}
			lastCanon = block

			block, err = it.next()
		}
		// Falls through to the block import
	}
	switch {
	// First block is pruned, insert as sidechain and reorg only if TD grows enough
	case err == consensus.ErrPrunedAncestor:
		log.Debug("Pruned ancestor, inserting as sidechain", "number", block.Number(), "hash", block.Hash())
		return bc.insertSideChain(block, it)

	// First block is future, shove it (and all children) to the future queue (unknown ancestor)
	case err == consensus.ErrFutureBlock || (err == consensus.ErrUnknownAncestor && bc.futureBlocks.Contains(it.first().ParentHash())):
		for block != nil && (it.index == 0 || err == consensus.ErrUnknownAncestor) {
			log.Debug("Future block, postponing import", "number", block.Number(), "hash", block.Hash())
			if err := bc.addFutureBlock(block); err != nil {
				return it.index, err
			}
			block, err = it.next()
		}
		stats.queued += it.processed()
		stats.ignored += it.remaining()

		// If there are any still remaining, mark as ignored
		return it.index, err

	// Some other error occurred, abort
	case err != nil:
		bc.futureBlocks.Remove(block.Hash())
		stats.ignored += len(it.chain)
		bc.reportBlock(block, nil, err)
		return it.index, err
	}
	// No validation errors for the first block (or chain prefix skipped)
	for ; block != nil && err == nil || err == ErrKnownBlock; block, err = it.next() {
		// If the chain is terminating, stop processing blocks
		if atomic.LoadInt32(&bc.procInterrupt) == 1 {
			log.Debug("Premature abort during blocks processing")
			break
		}
		// If the header is a banned one, straight out abort
		if BadHashes[block.Hash()] {
			bc.reportBlock(block, nil, ErrBlacklistedHash)
			return it.index, ErrBlacklistedHash
		}
		// If the block is known (in the middle of the chain), it's a special case for
		// Clique blocks where they can share state among each other, so importing an
		// older block might complete the state of the subsequent one. In this case,
		// just skip the block (we already validated it once fully (and crashed), since
		// its header and body was already in the database).
		if err == ErrKnownBlock {
			logger := log.Debug
			if bc.chainConfig.Clique == nil {
				logger = log.Warn
			}
			logger("Inserted known block", "number", block.Number(), "hash", block.Hash(),
				"uncles", len(block.Uncles()), "txs", len(block.Transactions()), "gas", block.GasUsed(),
				"root", block.Root())

			if err := bc.writeKnownBlock(block); err != nil {
				return it.index, err
			}
			stats.processed++

			// We can assume that logs are empty here, since the only way for consecutive
			// Clique blocks to have the same state is if there are no transactions.
			lastCanon = block
			continue
		}
		// Retrieve the parent block and it's state to execute on top
		start := time.Now()

		parent := it.previous()
		if parent == nil {
			parent = bc.GetHeader(block.ParentHash(), block.NumberU64()-1)
		}
		statedb, err := state.New(parent.Root, bc.stateCache)
		if err != nil {
			return it.index, err
		}
		// If we have a followup block, run that against the current state to pre-cache
		// transactions and probabilistically some of the account/storage trie nodes.
		var followupInterrupt uint32
		if !bc.cacheConfig.TrieCleanNoPrefetch {
			if followup, err := it.peek(); followup != nil && err == nil {
				throwaway, _ := state.New(parent.Root, bc.stateCache)
				go func(start time.Time, followup *types.Block, throwaway *state.StateDB, interrupt *uint32) {
					bc.prefetcher.Prefetch(followup, throwaway, bc.vmConfig, interrupt)

					blockPrefetchExecuteTimer.Update(time.Since(start))
					if atomic.LoadUint32(interrupt) == 1 {
						blockPrefetchInterruptMeter.Mark(1)
					}
				}(time.Now(), followup, throwaway, &followupInterrupt)
			}
		}
		// Process block using the parent state as reference point
		substart := time.Now()
		receipts, logs, usedGas, err := bc.processor.Process(block, statedb, bc.vmConfig)
		if err != nil {
			bc.reportBlock(block, receipts, err)
			atomic.StoreUint32(&followupInterrupt, 1)
			return it.index, err
		}
		// Update the metrics touched during block processing
		accountReadTimer.Update(statedb.AccountReads)     // Account reads are complete, we can mark them
		storageReadTimer.Update(statedb.StorageReads)     // Storage reads are complete, we can mark them
		accountUpdateTimer.Update(statedb.AccountUpdates) // Account updates are complete, we can mark them
		storageUpdateTimer.Update(statedb.StorageUpdates) // Storage updates are complete, we can mark them

		triehash := statedb.AccountHashes + statedb.StorageHashes // Save to not double count in validation
		trieproc := statedb.AccountReads + statedb.AccountUpdates
		trieproc += statedb.StorageReads + statedb.StorageUpdates

		blockExecutionTimer.Update(time.Since(substart) - trieproc - triehash)

		// Validate the state using the default validator
		substart = time.Now()
		if err := bc.validator.ValidateState(block, statedb, receipts, usedGas); err != nil {
			bc.reportBlock(block, receipts, err)
			atomic.StoreUint32(&followupInterrupt, 1)
			return it.index, err
		}
		proctime := time.Since(start)

		// Update the metrics touched during block validation
		accountHashTimer.Update(statedb.AccountHashes) // Account hashes are complete, we can mark them
		storageHashTimer.Update(statedb.StorageHashes) // Storage hashes are complete, we can mark them

		blockValidationTimer.Update(time.Since(substart) - (statedb.AccountHashes + statedb.StorageHashes - triehash))

		// Write the block to the chain and get the status.
		substart = time.Now()
		status, err := bc.writeBlockWithState(block, receipts, logs, statedb, false)
		if err != nil {
			atomic.StoreUint32(&followupInterrupt, 1)
			return it.index, err
		}
		atomic.StoreUint32(&followupInterrupt, 1)

		// Update the metrics touched during block commit
		accountCommitTimer.Update(statedb.AccountCommits) // Account commits are complete, we can mark them
		storageCommitTimer.Update(statedb.StorageCommits) // Storage commits are complete, we can mark them

		blockWriteTimer.Update(time.Since(substart) - statedb.AccountCommits - statedb.StorageCommits)
		blockInsertTimer.UpdateSince(start)

		switch status {
		case CanonStatTy:
			log.Debug("Inserted new block", "number", block.Number(), "hash", block.Hash(),
				"uncles", len(block.Uncles()), "txs", len(block.Transactions()), "gas", block.GasUsed(),
				"elapsed", common.PrettyDuration(time.Since(start)),
				"root", block.Root())

			lastCanon = block

			// Only count canonical blocks for GC processing time
			bc.gcproc += proctime

		case SideStatTy:
			log.Debug("Inserted forked block", "number", block.Number(), "hash", block.Hash(),
				"diff", block.Difficulty(), "elapsed", common.PrettyDuration(time.Since(start)),
				"txs", len(block.Transactions()), "gas", block.GasUsed(), "uncles", len(block.Uncles()),
				"root", block.Root())

		default:
			// This in theory is impossible, but lets be nice to our future selves and leave
			// a log, instead of trying to track down blocks imports that don't emit logs.
			log.Warn("Inserted block with unknown status", "number", block.Number(), "hash", block.Hash(),
				"diff", block.Difficulty(), "elapsed", common.PrettyDuration(time.Since(start)),
				"txs", len(block.Transactions()), "gas", block.GasUsed(), "uncles", len(block.Uncles()),
				"root", block.Root())
		}
		stats.processed++
		stats.usedGas += usedGas

		dirty, _ := bc.stateCache.TrieDB().Size()
		stats.report(chain, it.index, dirty)
	}
	// Any blocks remaining here? The only ones we care about are the future ones
	if block != nil && err == consensus.ErrFutureBlock {
		if err := bc.addFutureBlock(block); err != nil {
			return it.index, err
		}
		block, err = it.next()

		for ; block != nil && err == consensus.ErrUnknownAncestor; block, err = it.next() {
			if err := bc.addFutureBlock(block); err != nil {
				return it.index, err
			}
			stats.queued++
		}
	}
	stats.ignored += it.remaining()

	return it.index, err
}

// insertSideChain is called when an import batch hits upon a pruned ancestor
// error, which happens when a sidechain with a sufficiently old fork-block is
// found.
//
// The method writes all (header-and-body-valid) blocks to disk, then tries to
// switch over to the new chain if the TD exceeded the current chain.
func (bc *BlockChain) insertSideChain(block *types.Block, it *insertIterator) (int, error) {
	var (
		externTd *big.Int
		current  = bc.CurrentBlock()
	)
	// The first sidechain block error is already verified to be ErrPrunedAncestor.
	// Since we don't import them here, we expect ErrUnknownAncestor for the remaining
	// ones. Any other errors means that the block is invalid, and should not be written
	// to disk.
	err := consensus.ErrPrunedAncestor
	for ; block != nil && (err == consensus.ErrPrunedAncestor); block, err = it.next() {
		// Check the canonical state root for that number
		if number := block.NumberU64(); current.NumberU64() >= number {
			canonical := bc.GetBlockByNumber(number)
			if canonical != nil && canonical.Hash() == block.Hash() {
				// Not a sidechain block, this is a re-import of a canon block which has it's state pruned

				// Collect the TD of the block. Since we know it's a canon one,
				// we can get it directly, and not (like further below) use
				// the parent and then add the block on top
				externTd = bc.GetTd(block.Hash(), block.NumberU64())
				continue
			}
			if canonical != nil && canonical.Root() == block.Root() {
				// This is most likely a shadow-state attack. When a fork is imported into the
				// database, and it eventually reaches a block height which is not pruned, we
				// just found that the state already exist! This means that the sidechain block
				// refers to a state which already exists in our canon chain.
				//
				// If left unchecked, we would now proceed importing the blocks, without actually
				// having verified the state of the previous blocks.
				log.Warn("Sidechain ghost-state attack detected", "number", block.NumberU64(), "sideroot", block.Root(), "canonroot", canonical.Root())

				// If someone legitimately side-mines blocks, they would still be imported as usual. However,
				// we cannot risk writing unverified blocks to disk when they obviously target the pruning
				// mechanism.
				return it.index, errors.New("sidechain ghost-state attack")
			}
		}
		if externTd == nil {
			externTd = bc.GetTd(block.ParentHash(), block.NumberU64()-1)
		}
		externTd = new(big.Int).Add(externTd, block.Difficulty())

		if !bc.HasBlock(block.Hash(), block.NumberU64()) {
			start := time.Now()
			if err := bc.writeBlockWithoutState(block, externTd); err != nil {
				return it.index, err
			}
			log.Debug("Injected sidechain block", "number", block.Number(), "hash", block.Hash(),
				"diff", block.Difficulty(), "elapsed", common.PrettyDuration(time.Since(start)),
				"txs", len(block.Transactions()), "gas", block.GasUsed(), "uncles", len(block.Uncles()),
				"root", block.Root())
		}
	}
	// At this point, we've written all sidechain blocks to database. Loop ended
	// either on some other error or all were processed. If there was some other
	// error, we can ignore the rest of those blocks.
	//
	// If the externTd was larger than our local TD, we now need to reimport the previous
	// blocks to regenerate the required state
	localTd := bc.GetTd(current.Hash(), current.NumberU64())
	if localTd.Cmp(externTd) > 0 {
		log.Info("Sidechain written to disk", "start", it.first().NumberU64(), "end", it.previous().Number, "sidetd", externTd, "localtd", localTd)
		return it.index, err
	}
	// Gather all the sidechain hashes (full blocks may be memory heavy)
	var (
		hashes  []common.Hash
		numbers []uint64
	)
	parent := it.previous()
	for parent != nil && !bc.HasState(parent.Root) {
		hashes = append(hashes, parent.Hash())
		numbers = append(numbers, parent.Number.Uint64())

		parent = bc.GetHeader(parent.ParentHash, parent.Number.Uint64()-1)
	}
	if parent == nil {
		return it.index, errors.New("missing parent")
	}
	// Import all the pruned blocks to make the state available
	var (
		blocks []*types.Block
		memory common.StorageSize
	)
	for i := len(hashes) - 1; i >= 0; i-- {
		// Append the next block to our batch
		block := bc.GetBlock(hashes[i], numbers[i])

		blocks = append(blocks, block)
		memory += block.Size()

		// If memory use grew too large, import and continue. Sadly we need to discard
		// all raised events and logs from notifications since we're too heavy on the
		// memory here.
		if len(blocks) >= 2048 || memory > 64*1024*1024 {
			log.Info("Importing heavy sidechain segment", "blocks", len(blocks), "start", blocks[0].NumberU64(), "end", block.NumberU64())
			if _, err := bc.insertChain(blocks, false); err != nil {
				return 0, err
			}
			blocks, memory = blocks[:0], 0

			// If the chain is terminating, stop processing blocks
			if atomic.LoadInt32(&bc.procInterrupt) == 1 {
				log.Debug("Premature abort during blocks processing")
				return 0, nil
			}
		}
	}
	if len(blocks) > 0 {
		log.Info("Importing sidechain segment", "start", blocks[0].NumberU64(), "end", blocks[len(blocks)-1].NumberU64())
		return bc.insertChain(blocks, false)
	}
	return 0, nil
}

// reorg takes two blocks, an old chain and a new chain and will reconstruct the
// blocks and inserts them to be part of the new canonical chain and accumulates
// potential missing transactions and post an event about them.
func (bc *BlockChain) reorg(oldBlock, newBlock *types.Block) error {
	var (
		newChain    types.Blocks
		oldChain    types.Blocks
		commonBlock *types.Block

		deletedTxs types.Transactions
		addedTxs   types.Transactions

		deletedLogs [][]*types.Log
		rebirthLogs [][]*types.Log

		// collectLogs collects the logs that were generated or removed during
		// the processing of the block that corresponds with the given hash.
		// These logs are later announced as deleted or reborn
		collectLogs = func(hash common.Hash, removed bool) {
			number := bc.hc.GetBlockNumber(hash)
			if number == nil {
				return
			}
			receipts := rawdb.ReadReceipts(bc.db, hash, *number, bc.chainConfig)

			var logs []*types.Log
			for _, receipt := range receipts {
				for _, log := range receipt.Logs {
					l := *log
					if removed {
						l.Removed = true
					} else {
					}
					logs = append(logs, &l)
				}
			}
			if len(logs) > 0 {
				if removed {
					deletedLogs = append(deletedLogs, logs)
				} else {
					rebirthLogs = append(rebirthLogs, logs)
<<<<<<< HEAD
=======
				}
			}
		}
		// mergeLogs returns a merged log slice with specified sort order.
		mergeLogs = func(logs [][]*types.Log, reverse bool) []*types.Log {
			var ret []*types.Log
			if reverse {
				for i := len(logs) - 1; i >= 0; i-- {
					ret = append(ret, logs[i]...)
				}
			} else {
				for i := 0; i < len(logs); i++ {
					ret = append(ret, logs[i]...)
>>>>>>> 6a62fe39
				}
			}
			return ret
		}
		// mergeLogs returns a merged log slice with specified sort order.
		mergeLogs = func(logs [][]*types.Log, reverse bool) []*types.Log {
			var ret []*types.Log
			if reverse {
				for i := len(logs) - 1; i >= 0; i-- {
					ret = append(ret, logs[i]...)
				}
			} else {
				for i := 0; i < len(logs); i++ {
					ret = append(ret, logs[i]...)
				}
			}
			return ret
		}
	)
	// Reduce the longer chain to the same number as the shorter one
	if oldBlock.NumberU64() > newBlock.NumberU64() {
		// Old chain is longer, gather all transactions and logs as deleted ones
		for ; oldBlock != nil && oldBlock.NumberU64() != newBlock.NumberU64(); oldBlock = bc.GetBlock(oldBlock.ParentHash(), oldBlock.NumberU64()-1) {
			oldChain = append(oldChain, oldBlock)
			deletedTxs = append(deletedTxs, oldBlock.Transactions()...)
			collectLogs(oldBlock.Hash(), true)
		}
	} else {
		// New chain is longer, stash all blocks away for subsequent insertion
		for ; newBlock != nil && newBlock.NumberU64() != oldBlock.NumberU64(); newBlock = bc.GetBlock(newBlock.ParentHash(), newBlock.NumberU64()-1) {
			newChain = append(newChain, newBlock)
		}
	}
	if oldBlock == nil {
		return fmt.Errorf("invalid old chain")
	}
	if newBlock == nil {
		return fmt.Errorf("invalid new chain")
	}
	// Both sides of the reorg are at the same number, reduce both until the common
	// ancestor is found
	for {
		// If the common ancestor was found, bail out
		if oldBlock.Hash() == newBlock.Hash() {
			commonBlock = oldBlock
			break
		}
		// Remove an old block as well as stash away a new block
		oldChain = append(oldChain, oldBlock)
		deletedTxs = append(deletedTxs, oldBlock.Transactions()...)
		collectLogs(oldBlock.Hash(), true)

		newChain = append(newChain, newBlock)

		// Step back with both chains
		oldBlock = bc.GetBlock(oldBlock.ParentHash(), oldBlock.NumberU64()-1)
		if oldBlock == nil {
			return fmt.Errorf("invalid old chain")
		}
		newBlock = bc.GetBlock(newBlock.ParentHash(), newBlock.NumberU64()-1)
		if newBlock == nil {
			return fmt.Errorf("invalid new chain")
		}
	}
	// Ensure the user sees large reorgs
	if len(oldChain) > 0 && len(newChain) > 0 {
		logFn := log.Info
		msg := "Chain reorg detected"
		if len(oldChain) > 63 {
			msg = "Large chain reorg detected"
			logFn = log.Warn
		}
		logFn(msg, "number", commonBlock.Number(), "hash", commonBlock.Hash(),
			"drop", len(oldChain), "dropfrom", oldChain[0].Hash(), "add", len(newChain), "addfrom", newChain[0].Hash())
		blockReorgAddMeter.Mark(int64(len(newChain)))
		blockReorgDropMeter.Mark(int64(len(oldChain)))
	} else {
		log.Error("Impossible reorg, please file an issue", "oldnum", oldBlock.Number(), "oldhash", oldBlock.Hash(), "newnum", newBlock.Number(), "newhash", newBlock.Hash())
	}
	// Insert the new chain(except the head block(reverse order)),
	// taking care of the proper incremental order.
	for i := len(newChain) - 1; i >= 1; i-- {
		// Insert the block in the canonical way, re-writing history
		bc.writeHeadBlock(newChain[i])

		// Collect reborn logs due to chain reorg
		collectLogs(newChain[i].Hash(), false)

		// Collect the new added transactions.
		addedTxs = append(addedTxs, newChain[i].Transactions()...)
	}
	// Delete useless indexes right now which includes the non-canonical
	// transaction indexes, canonical chain indexes which above the head.
	indexesBatch := bc.db.NewBatch()
	for _, tx := range types.TxDifference(deletedTxs, addedTxs) {
		rawdb.DeleteTxLookupEntry(indexesBatch, tx.Hash())
	}
	// Delete any canonical number assignments above the new head
	number := bc.CurrentBlock().NumberU64()
	for i := number + 1; ; i++ {
		hash := rawdb.ReadCanonicalHash(bc.db, i)
		if hash == (common.Hash{}) {
			break
		}
		rawdb.DeleteCanonicalHash(indexesBatch, i)
	}
	if err := indexesBatch.Write(); err != nil {
		log.Crit("Failed to delete useless indexes", "err", err)
	}
	// If any logs need to be fired, do it now. In theory we could avoid creating
	// this goroutine if there are no events to fire, but realistcally that only
	// ever happens if we're reorging empty blocks, which will only happen on idle
	// networks where performance is not an issue either way.
	if len(deletedLogs) > 0 {
		bc.rmLogsFeed.Send(RemovedLogsEvent{mergeLogs(deletedLogs, true)})
	}
	if len(rebirthLogs) > 0 {
		bc.logsFeed.Send(mergeLogs(rebirthLogs, false))
	}
	if len(oldChain) > 0 {
		for i := len(oldChain) - 1; i >= 0; i-- {
			bc.chainSideFeed.Send(ChainSideEvent{Block: oldChain[i]})
		}
	}
	return nil
}

func (bc *BlockChain) update() {
	futureTimer := time.NewTicker(5 * time.Second)
	defer futureTimer.Stop()
	for {
		select {
		case <-futureTimer.C:
			bc.procFutureBlocks()
		case <-bc.quit:
			return
		}
	}
}

// BadBlocks returns a list of the last 'bad blocks' that the client has seen on the network
func (bc *BlockChain) BadBlocks() []*types.Block {
	blocks := make([]*types.Block, 0, bc.badBlocks.Len())
	for _, hash := range bc.badBlocks.Keys() {
		if blk, exist := bc.badBlocks.Peek(hash); exist {
			block := blk.(*types.Block)
			blocks = append(blocks, block)
		}
	}
	return blocks
}

// addBadBlock adds a bad block to the bad-block LRU cache
func (bc *BlockChain) addBadBlock(block *types.Block) {
	bc.badBlocks.Add(block.Hash(), block)
}

// reportBlock logs a bad block error.
func (bc *BlockChain) reportBlock(block *types.Block, receipts types.Receipts, err error) {
	bc.addBadBlock(block)

	var receiptString string
	for i, receipt := range receipts {
		receiptString += fmt.Sprintf("\t %d: cumulative: %v gas: %v contract: %v status: %v tx: %v logs: %v bloom: %x state: %x\n",
			i, receipt.CumulativeGasUsed, receipt.GasUsed, receipt.ContractAddress.Hex(),
			receipt.Status, receipt.TxHash.Hex(), receipt.Logs, receipt.Bloom, receipt.PostState)
	}
	log.Error(fmt.Sprintf(`
########## BAD BLOCK #########
Chain config: %v

Number: %v
Hash: 0x%x
%v

Error: %v
##############################
`, bc.chainConfig, block.Number(), block.Hash(), receiptString, err))
}

// InsertHeaderChain attempts to insert the given header chain in to the local
// chain, possibly creating a reorg. If an error is returned, it will return the
// index number of the failing header as well an error describing what went wrong.
//
// The verify parameter can be used to fine tune whether nonce verification
// should be done or not. The reason behind the optional check is because some
// of the header retrieval mechanisms already need to verify nonces, as well as
// because nonces can be verified sparsely, not needing to check each.
func (bc *BlockChain) InsertHeaderChain(chain []*types.Header, checkFreq int) (int, error) {
	start := time.Now()
	if i, err := bc.hc.ValidateHeaderChain(chain, checkFreq); err != nil {
		return i, err
	}

	// Make sure only one thread manipulates the chain at once
	bc.chainmu.Lock()
	defer bc.chainmu.Unlock()

	bc.wg.Add(1)
	defer bc.wg.Done()

	whFunc := func(header *types.Header) error {
		_, err := bc.hc.WriteHeader(header)
		return err
	}
	return bc.hc.InsertHeaderChain(chain, whFunc, start)
}

// CurrentHeader retrieves the current head header of the canonical chain. The
// header is retrieved from the HeaderChain's internal cache.
func (bc *BlockChain) CurrentHeader() *types.Header {
	return bc.hc.CurrentHeader()
}

// GetTd retrieves a block's total difficulty in the canonical chain from the
// database by hash and number, caching it if found.
func (bc *BlockChain) GetTd(hash common.Hash, number uint64) *big.Int {
	return bc.hc.GetTd(hash, number)
}

// GetTdByHash retrieves a block's total difficulty in the canonical chain from the
// database by hash, caching it if found.
func (bc *BlockChain) GetTdByHash(hash common.Hash) *big.Int {
	return bc.hc.GetTdByHash(hash)
}

// GetHeader retrieves a block header from the database by hash and number,
// caching it if found.
func (bc *BlockChain) GetHeader(hash common.Hash, number uint64) *types.Header {
	return bc.hc.GetHeader(hash, number)
}

// GetHeaderByHash retrieves a block header from the database by hash, caching it if
// found.
func (bc *BlockChain) GetHeaderByHash(hash common.Hash) *types.Header {
	return bc.hc.GetHeaderByHash(hash)
}

// HasHeader checks if a block header is present in the database or not, caching
// it if present.
func (bc *BlockChain) HasHeader(hash common.Hash, number uint64) bool {
	return bc.hc.HasHeader(hash, number)
}

// GetCanonicalHash returns the canonical hash for a given block number
func (bc *BlockChain) GetCanonicalHash(number uint64) common.Hash {
	return bc.hc.GetCanonicalHash(number)
}

// GetBlockHashesFromHash retrieves a number of block hashes starting at a given
// hash, fetching towards the genesis block.
func (bc *BlockChain) GetBlockHashesFromHash(hash common.Hash, max uint64) []common.Hash {
	return bc.hc.GetBlockHashesFromHash(hash, max)
}

// GetAncestor retrieves the Nth ancestor of a given block. It assumes that either the given block or
// a close ancestor of it is canonical. maxNonCanonical points to a downwards counter limiting the
// number of blocks to be individually checked before we reach the canonical chain.
//
// Note: ancestor == 0 returns the same block, 1 returns its parent and so on.
func (bc *BlockChain) GetAncestor(hash common.Hash, number, ancestor uint64, maxNonCanonical *uint64) (common.Hash, uint64) {
	return bc.hc.GetAncestor(hash, number, ancestor, maxNonCanonical)
}

// GetHeaderByNumber retrieves a block header from the database by number,
// caching it (associated with its hash) if found.
func (bc *BlockChain) GetHeaderByNumber(number uint64) *types.Header {
	return bc.hc.GetHeaderByNumber(number)
}

// GetTransactionLookup retrieves the lookup associate with the given transaction
// hash from the cache or database.
func (bc *BlockChain) GetTransactionLookup(hash common.Hash) *rawdb.LegacyTxLookupEntry {
	// Short circuit if the txlookup already in the cache, retrieve otherwise
	if lookup, exist := bc.txLookupCache.Get(hash); exist {
		return lookup.(*rawdb.LegacyTxLookupEntry)
	}
	tx, blockHash, blockNumber, txIndex := rawdb.ReadTransaction(bc.db, hash)
	if tx == nil {
		return nil
	}
	lookup := &rawdb.LegacyTxLookupEntry{BlockHash: blockHash, BlockIndex: blockNumber, Index: txIndex}
	bc.txLookupCache.Add(hash, lookup)
	return lookup
}

// Config retrieves the chain's fork configuration.
func (bc *BlockChain) Config() *params.ChainConfig { return bc.chainConfig }

// Engine retrieves the blockchain's consensus engine.
func (bc *BlockChain) Engine() consensus.Engine { return bc.engine }

// SubscribeRemovedLogsEvent registers a subscription of RemovedLogsEvent.
func (bc *BlockChain) SubscribeRemovedLogsEvent(ch chan<- RemovedLogsEvent) event.Subscription {
	return bc.scope.Track(bc.rmLogsFeed.Subscribe(ch))
}

// SubscribeChainEvent registers a subscription of ChainEvent.
func (bc *BlockChain) SubscribeChainEvent(ch chan<- ChainEvent) event.Subscription {
	return bc.scope.Track(bc.chainFeed.Subscribe(ch))
}

// SubscribeChainHeadEvent registers a subscription of ChainHeadEvent.
func (bc *BlockChain) SubscribeChainHeadEvent(ch chan<- ChainHeadEvent) event.Subscription {
	return bc.scope.Track(bc.chainHeadFeed.Subscribe(ch))
}

// SubscribeChainSideEvent registers a subscription of ChainSideEvent.
func (bc *BlockChain) SubscribeChainSideEvent(ch chan<- ChainSideEvent) event.Subscription {
	return bc.scope.Track(bc.chainSideFeed.Subscribe(ch))
}

// SubscribeLogsEvent registers a subscription of []*types.Log.
func (bc *BlockChain) SubscribeLogsEvent(ch chan<- []*types.Log) event.Subscription {
	return bc.scope.Track(bc.logsFeed.Subscribe(ch))
}

// SubscribeBlockProcessingEvent registers a subscription of bool where true means
// block processing has started while false means it has stopped.
func (bc *BlockChain) SubscribeBlockProcessingEvent(ch chan<- bool) event.Subscription {
	return bc.scope.Track(bc.blockProcFeed.Subscribe(ch))
}<|MERGE_RESOLUTION|>--- conflicted
+++ resolved
@@ -1964,8 +1964,6 @@
 					deletedLogs = append(deletedLogs, logs)
 				} else {
 					rebirthLogs = append(rebirthLogs, logs)
-<<<<<<< HEAD
-=======
 				}
 			}
 		}
@@ -1979,7 +1977,6 @@
 			} else {
 				for i := 0; i < len(logs); i++ {
 					ret = append(ret, logs[i]...)
->>>>>>> 6a62fe39
 				}
 			}
 			return ret

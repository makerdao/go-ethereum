// Copyright 2014 The go-ethereum Authors
// This file is part of the go-ethereum library.
//
// The go-ethereum library is free software: you can redistribute it and/or modify
// it under the terms of the GNU Lesser General Public License as published by
// the Free Software Foundation, either version 3 of the License, or
// (at your option) any later version.
//
// The go-ethereum library is distributed in the hope that it will be useful,
// but WITHOUT ANY WARRANTY; without even the implied warranty of
// MERCHANTABILITY or FITNESS FOR A PARTICULAR PURPOSE. See the
// GNU Lesser General Public License for more details.
//
// You should have received a copy of the GNU Lesser General Public License
// along with the go-ethereum library. If not, see <http://www.gnu.org/licenses/>.

// Package state provides a caching layer atop the Ethereum state trie.
package state

import (
	"errors"
	"fmt"
	"math/big"
	"sort"
	"time"

	"github.com/ethereum/go-ethereum/common"
	"github.com/ethereum/go-ethereum/core/types"
	"github.com/ethereum/go-ethereum/crypto"
	"github.com/ethereum/go-ethereum/log"
	"github.com/ethereum/go-ethereum/metrics"
	"github.com/ethereum/go-ethereum/rlp"
	"github.com/ethereum/go-ethereum/trie"
)

type revision struct {
	id           int
	journalIndex int
}

var (
	// emptyRoot is the known root hash of an empty trie.
	emptyRoot = common.HexToHash("56e81f171bcc55a6ff8345e692c0f86e5b48e01b996cadc001622fb5e363b421")

	// emptyCode is the known hash of the empty EVM bytecode.
	emptyCode = crypto.Keccak256Hash(nil)
)

type proofList [][]byte

func (n *proofList) Put(key []byte, value []byte) error {
	*n = append(*n, value)
	return nil
}

func (n *proofList) Delete(key []byte) error {
	panic("not supported")
}

// StateDBs within the ethereum protocol are used to store anything
// within the merkle trie. StateDBs take care of caching and storing
// nested states. It's the general query interface to retrieve:
// * Contracts
// * Accounts
type StateDB struct {
	db   Database
	trie Trie

	// This map holds 'live' objects, which will get modified while processing a state transition.
	stateObjects        map[common.Address]*stateObject
	stateObjectsPending map[common.Address]struct{} // State objects finalized but not yet written to the trie
	stateObjectsDirty   map[common.Address]struct{} // State objects modified in the current execution

	// DB error.
	// State objects are used by the consensus core and VM which are
	// unable to deal with database-level errors. Any error that occurs
	// during a database read is memoized here and will eventually be returned
	// by StateDB.Commit.
	dbErr error

	// The refund counter, also used by state transitioning.
	refund uint64

	thash, bhash common.Hash
	txIndex      int
	logs         map[common.Hash][]*types.Log
	logSize      uint

	preimages map[common.Hash][]byte

	// Journal of state modifications. This is the backbone of
	// Snapshot and RevertToSnapshot.
	journal        *journal
	validRevisions []revision
	nextRevisionId int

	// Measurements gathered during execution for debugging purposes
	AccountReads   time.Duration
	AccountHashes  time.Duration
	AccountUpdates time.Duration
	AccountCommits time.Duration
	StorageReads   time.Duration
	StorageHashes  time.Duration
	StorageUpdates time.Duration
	StorageCommits time.Duration
}

// Create a new state from a given trie.
func New(root common.Hash, db Database) (*StateDB, error) {
	tr, err := db.OpenTrie(root)
	if err != nil {
		return nil, err
	}
	return &StateDB{
		db:                  db,
		trie:                tr,
		stateObjects:        make(map[common.Address]*stateObject),
		stateObjectsPending: make(map[common.Address]struct{}),
		stateObjectsDirty:   make(map[common.Address]struct{}),
		logs:                make(map[common.Hash][]*types.Log),
		preimages:           make(map[common.Hash][]byte),
		journal:             newJournal(),
	}, nil
}

// setError remembers the first non-nil error it is called with.
func (s *StateDB) setError(err error) {
	if s.dbErr == nil {
		s.dbErr = err
	}
}

func (s *StateDB) Error() error {
	return s.dbErr
}

// Reset clears out all ephemeral state objects from the state db, but keeps
// the underlying state trie to avoid reloading data for the next operations.
func (s *StateDB) Reset(root common.Hash) error {
	tr, err := s.db.OpenTrie(root)
	if err != nil {
		return err
	}
	s.trie = tr
	s.stateObjects = make(map[common.Address]*stateObject)
	s.stateObjectsPending = make(map[common.Address]struct{})
	s.stateObjectsDirty = make(map[common.Address]struct{})
	s.thash = common.Hash{}
	s.bhash = common.Hash{}
	s.txIndex = 0
	s.logs = make(map[common.Hash][]*types.Log)
	s.logSize = 0
	s.preimages = make(map[common.Hash][]byte)
	s.clearJournalAndRefund()
	return nil
}

func (s *StateDB) AddLog(log *types.Log) {
	s.journal.append(addLogChange{txhash: s.thash})

	log.TxHash = s.thash
	log.BlockHash = s.bhash
	log.TxIndex = uint(s.txIndex)
	log.Index = s.logSize
	s.logs[s.thash] = append(s.logs[s.thash], log)
	s.logSize++
}

func (s *StateDB) GetLogs(hash common.Hash) []*types.Log {
	return s.logs[hash]
}

func (s *StateDB) Logs() []*types.Log {
	var logs []*types.Log
	for _, lgs := range s.logs {
		logs = append(logs, lgs...)
	}
	return logs
}

// AddPreimage records a SHA3 preimage seen by the VM.
func (s *StateDB) AddPreimage(hash common.Hash, preimage []byte) {
	if _, ok := s.preimages[hash]; !ok {
		s.journal.append(addPreimageChange{hash: hash})
		pi := make([]byte, len(preimage))
		copy(pi, preimage)
		s.preimages[hash] = pi
	}
}

// Preimages returns a list of SHA3 preimages that have been submitted.
func (s *StateDB) Preimages() map[common.Hash][]byte {
	return s.preimages
}

// AddRefund adds gas to the refund counter
func (s *StateDB) AddRefund(gas uint64) {
	s.journal.append(refundChange{prev: s.refund})
	s.refund += gas
}

// SubRefund removes gas from the refund counter.
// This method will panic if the refund counter goes below zero
func (s *StateDB) SubRefund(gas uint64) {
	s.journal.append(refundChange{prev: s.refund})
	if gas > s.refund {
<<<<<<< HEAD
		panic("Refund counter below zero")
=======
		panic(fmt.Sprintf("Refund counter below zero (gas: %d > refund: %d)", gas, s.refund))
>>>>>>> 6a62fe39
	}
	s.refund -= gas
}

// Exist reports whether the given account address exists in the state.
// Notably this also returns true for suicided accounts.
func (s *StateDB) Exist(addr common.Address) bool {
	return s.getStateObject(addr) != nil
}

// Empty returns whether the state object is either non-existent
// or empty according to the EIP161 specification (balance = nonce = code = 0)
func (s *StateDB) Empty(addr common.Address) bool {
	so := s.getStateObject(addr)
	return so == nil || so.empty()
}

// Retrieve the balance from the given address or 0 if object not found
func (s *StateDB) GetBalance(addr common.Address) *big.Int {
	stateObject := s.getStateObject(addr)
	if stateObject != nil {
		return stateObject.Balance()
	}
	return common.Big0
}

func (s *StateDB) GetNonce(addr common.Address) uint64 {
	stateObject := s.getStateObject(addr)
	if stateObject != nil {
		return stateObject.Nonce()
	}

	return 0
}

// TxIndex returns the current transaction index set by Prepare.
func (s *StateDB) TxIndex() int {
	return s.txIndex
}

// BlockHash returns the current block hash set by Prepare.
func (s *StateDB) BlockHash() common.Hash {
	return s.bhash
}

func (s *StateDB) GetCode(addr common.Address) []byte {
	stateObject := s.getStateObject(addr)
	if stateObject != nil {
		return stateObject.Code(s.db)
	}
	return nil
}

func (s *StateDB) GetCodeSize(addr common.Address) int {
	stateObject := s.getStateObject(addr)
	if stateObject == nil {
		return 0
	}
	if stateObject.code != nil {
		return len(stateObject.code)
	}
	size, err := s.db.ContractCodeSize(stateObject.addrHash, common.BytesToHash(stateObject.CodeHash()))
	if err != nil {
		s.setError(err)
	}
	return size
}

func (s *StateDB) GetCodeHash(addr common.Address) common.Hash {
	stateObject := s.getStateObject(addr)
	if stateObject == nil {
		return common.Hash{}
	}
	return common.BytesToHash(stateObject.CodeHash())
}

// GetState retrieves a value from the given account's storage trie.
func (s *StateDB) GetState(addr common.Address, hash common.Hash) common.Hash {
	stateObject := s.getStateObject(addr)
	if stateObject != nil {
		return stateObject.GetState(s.db, hash)
	}
	return common.Hash{}
}

// GetProof returns the MerkleProof for a given Account
func (s *StateDB) GetProof(a common.Address) ([][]byte, error) {
	var proof proofList
	err := s.trie.Prove(crypto.Keccak256(a.Bytes()), 0, &proof)
	return [][]byte(proof), err
}

// GetProof returns the StorageProof for given key
func (s *StateDB) GetStorageProof(a common.Address, key common.Hash) ([][]byte, error) {
	var proof proofList
	trie := s.StorageTrie(a)
	if trie == nil {
		return proof, errors.New("storage trie for requested address does not exist")
	}
	err := trie.Prove(crypto.Keccak256(key.Bytes()), 0, &proof)
	return [][]byte(proof), err
}

// GetCommittedState retrieves a value from the given account's committed storage trie.
func (s *StateDB) GetCommittedState(addr common.Address, hash common.Hash) common.Hash {
	stateObject := s.getStateObject(addr)
	if stateObject != nil {
		return stateObject.GetCommittedState(s.db, hash)
	}
	return common.Hash{}
}

// Database retrieves the low level database supporting the lower level trie ops.
func (s *StateDB) Database() Database {
	return s.db
}

// StorageTrie returns the storage trie of an account.
// The return value is a copy and is nil for non-existent accounts.
func (s *StateDB) StorageTrie(addr common.Address) Trie {
	stateObject := s.getStateObject(addr)
	if stateObject == nil {
		return nil
	}
	cpy := stateObject.deepCopy(s)
<<<<<<< HEAD
	return cpy.updateTrie(s.db)
=======
	cpy.updateTrie(s.db)
	return cpy.getTrie(s.db)
>>>>>>> 6a62fe39
}

func (s *StateDB) HasSuicided(addr common.Address) bool {
	stateObject := s.getStateObject(addr)
	if stateObject != nil {
		return stateObject.suicided
	}
	return false
}

/*
 * SETTERS
 */

// AddBalance adds amount to the account associated with addr.
func (s *StateDB) AddBalance(addr common.Address, amount *big.Int) {
	stateObject := s.GetOrNewStateObject(addr)
	if stateObject != nil {
		stateObject.AddBalance(amount)
	}
}

// SubBalance subtracts amount from the account associated with addr.
func (s *StateDB) SubBalance(addr common.Address, amount *big.Int) {
	stateObject := s.GetOrNewStateObject(addr)
	if stateObject != nil {
		stateObject.SubBalance(amount)
	}
}

func (s *StateDB) SetBalance(addr common.Address, amount *big.Int) {
	stateObject := s.GetOrNewStateObject(addr)
	if stateObject != nil {
		stateObject.SetBalance(amount)
	}
}

func (s *StateDB) SetNonce(addr common.Address, nonce uint64) {
	stateObject := s.GetOrNewStateObject(addr)
	if stateObject != nil {
		stateObject.SetNonce(nonce)
	}
}

func (s *StateDB) SetCode(addr common.Address, code []byte) {
	stateObject := s.GetOrNewStateObject(addr)
	if stateObject != nil {
		stateObject.SetCode(crypto.Keccak256Hash(code), code)
	}
}

func (s *StateDB) SetState(addr common.Address, key, value common.Hash) {
	stateObject := s.GetOrNewStateObject(addr)
	if stateObject != nil {
		stateObject.SetState(s.db, key, value)
	}
}

// SetStorage replaces the entire storage for the specified account with given
// storage. This function should only be used for debugging.
func (s *StateDB) SetStorage(addr common.Address, storage map[common.Hash]common.Hash) {
	stateObject := s.GetOrNewStateObject(addr)
	if stateObject != nil {
		stateObject.SetStorage(storage)
	}
}

// Suicide marks the given account as suicided.
// This clears the account balance.
//
// The account's state object is still available until the state is committed,
// getStateObject will return a non-nil account after Suicide.
func (s *StateDB) Suicide(addr common.Address) bool {
	stateObject := s.getStateObject(addr)
	if stateObject == nil {
		return false
	}
	s.journal.append(suicideChange{
		account:     &addr,
		prev:        stateObject.suicided,
		prevbalance: new(big.Int).Set(stateObject.Balance()),
	})
	stateObject.markSuicided()
	stateObject.data.Balance = new(big.Int)

	return true
}

//
// Setting, updating & deleting state object methods.
//

// updateStateObject writes the given object to the trie.
func (s *StateDB) updateStateObject(obj *stateObject) {
	// Track the amount of time wasted on updating the account from the trie
	if metrics.EnabledExpensive {
		defer func(start time.Time) { s.AccountUpdates += time.Since(start) }(time.Now())
	}
	// Encode the account and update the account trie
	addr := obj.Address()

	data, err := rlp.EncodeToBytes(obj)
	if err != nil {
		panic(fmt.Errorf("can't encode object at %x: %v", addr[:], err))
	}
	s.setError(s.trie.TryUpdate(addr[:], data))
}

// deleteStateObject removes the given object from the state trie.
func (s *StateDB) deleteStateObject(obj *stateObject) {
	// Track the amount of time wasted on deleting the account from the trie
	if metrics.EnabledExpensive {
		defer func(start time.Time) { s.AccountUpdates += time.Since(start) }(time.Now())
	}
	// Delete the account from the trie
	addr := obj.Address()
	s.setError(s.trie.TryDelete(addr[:]))
}

// getStateObject retrieves a state object given by the address, returning nil if
// the object is not found or was deleted in this execution context. If you need
// to differentiate between non-existent/just-deleted, use getDeletedStateObject.
func (s *StateDB) getStateObject(addr common.Address) *stateObject {
	if obj := s.getDeletedStateObject(addr); obj != nil && !obj.deleted {
		return obj
	}
	return nil
}

// getDeletedStateObject is similar to getStateObject, but instead of returning
// nil for a deleted state object, it returns the actual object with the deleted
// flag set. This is needed by the state journal to revert to the correct s-
// destructed object instead of wiping all knowledge about the state object.
func (s *StateDB) getDeletedStateObject(addr common.Address) *stateObject {
	// Prefer live objects if any is available
	if obj := s.stateObjects[addr]; obj != nil {
		return obj
	}
	// Track the amount of time wasted on loading the object from the database
	if metrics.EnabledExpensive {
		defer func(start time.Time) { s.AccountReads += time.Since(start) }(time.Now())
	}
	// Load the object from the database
	enc, err := s.trie.TryGet(addr[:])
	if len(enc) == 0 {
		s.setError(err)
		return nil
	}
	var data Account
	if err := rlp.DecodeBytes(enc, &data); err != nil {
		log.Error("Failed to decode state object", "addr", addr, "err", err)
		return nil
	}
	// Insert into the live set
	obj := newObject(s, addr, data)
	s.setStateObject(obj)
	return obj
}

func (s *StateDB) setStateObject(object *stateObject) {
	s.stateObjects[object.Address()] = object
}

// Retrieve a state object or create a new state object if nil.
func (s *StateDB) GetOrNewStateObject(addr common.Address) *stateObject {
	stateObject := s.getStateObject(addr)
	if stateObject == nil {
		stateObject, _ = s.createObject(addr)
	}
	return stateObject
}

// createObject creates a new state object. If there is an existing account with
// the given address, it is overwritten and returned as the second return value.
func (s *StateDB) createObject(addr common.Address) (newobj, prev *stateObject) {
	prev = s.getDeletedStateObject(addr) // Note, prev might have been deleted, we need that!

	newobj = newObject(s, addr, Account{})
	newobj.setNonce(0) // sets the object to dirty
	if prev == nil {
		s.journal.append(createObjectChange{account: &addr})
	} else {
		s.journal.append(resetObjectChange{prev: prev})
	}
	s.setStateObject(newobj)
	return newobj, prev
}

// CreateAccount explicitly creates a state object. If a state object with the address
// already exists the balance is carried over to the new account.
//
// CreateAccount is called during the EVM CREATE operation. The situation might arise that
// a contract does the following:
//
//   1. sends funds to sha(account ++ (nonce + 1))
//   2. tx_create(sha(account ++ nonce)) (note that this gets the address of 1)
//
// Carrying over the balance ensures that Ether doesn't disappear.
func (s *StateDB) CreateAccount(addr common.Address) {
	newObj, prev := s.createObject(addr)
	if prev != nil {
		newObj.setBalance(prev.data.Balance)
	}
}

func (db *StateDB) ForEachStorage(addr common.Address, cb func(key, value common.Hash) bool) error {
	so := db.getStateObject(addr)
	if so == nil {
		return nil
	}
	it := trie.NewIterator(so.getTrie(db.db).NodeIterator(nil))

	for it.Next() {
		key := common.BytesToHash(db.trie.GetKey(it.Key))
		if value, dirty := so.dirtyStorage[key]; dirty {
			if !cb(key, value) {
				return nil
			}
			continue
		}

		if len(it.Value) > 0 {
			_, content, _, err := rlp.Split(it.Value)
			if err != nil {
				return err
			}
			if !cb(key, common.BytesToHash(content)) {
				return nil
			}
		}
	}
	return nil
}

// Copy creates a deep, independent copy of the state.
// Snapshots of the copied state cannot be applied to the copy.
func (s *StateDB) Copy() *StateDB {
	// Copy all the basic fields, initialize the memory ones
	state := &StateDB{
		db:                  s.db,
		trie:                s.db.CopyTrie(s.trie),
		stateObjects:        make(map[common.Address]*stateObject, len(s.journal.dirties)),
		stateObjectsPending: make(map[common.Address]struct{}, len(s.stateObjectsPending)),
		stateObjectsDirty:   make(map[common.Address]struct{}, len(s.journal.dirties)),
		refund:              s.refund,
		logs:                make(map[common.Hash][]*types.Log, len(s.logs)),
		logSize:             s.logSize,
		preimages:           make(map[common.Hash][]byte, len(s.preimages)),
		journal:             newJournal(),
	}
	// Copy the dirty states, logs, and preimages
	for addr := range s.journal.dirties {
		// As documented [here](https://github.com/ethereum/go-ethereum/pull/16485#issuecomment-380438527),
		// and in the Finalise-method, there is a case where an object is in the journal but not
		// in the stateObjects: OOG after touch on ripeMD prior to Byzantium. Thus, we need to check for
		// nil
		if object, exist := s.stateObjects[addr]; exist {
			// Even though the original object is dirty, we are not copying the journal,
			// so we need to make sure that anyside effect the journal would have caused
			// during a commit (or similar op) is already applied to the copy.
			state.stateObjects[addr] = object.deepCopy(state)

			state.stateObjectsDirty[addr] = struct{}{}   // Mark the copy dirty to force internal (code/state) commits
			state.stateObjectsPending[addr] = struct{}{} // Mark the copy pending to force external (account) commits
		}
	}
	// Above, we don't copy the actual journal. This means that if the copy is copied, the
	// loop above will be a no-op, since the copy's journal is empty.
	// Thus, here we iterate over stateObjects, to enable copies of copies
	for addr := range s.stateObjectsPending {
		if _, exist := state.stateObjects[addr]; !exist {
			state.stateObjects[addr] = s.stateObjects[addr].deepCopy(state)
		}
		state.stateObjectsPending[addr] = struct{}{}
	}
	for addr := range s.stateObjectsDirty {
		if _, exist := state.stateObjects[addr]; !exist {
			state.stateObjects[addr] = s.stateObjects[addr].deepCopy(state)
		}
		state.stateObjectsDirty[addr] = struct{}{}
	}
	for hash, logs := range s.logs {
		cpy := make([]*types.Log, len(logs))
		for i, l := range logs {
			cpy[i] = new(types.Log)
			*cpy[i] = *l
		}
		state.logs[hash] = cpy
	}
	for hash, preimage := range s.preimages {
		state.preimages[hash] = preimage
	}
	return state
}

// Snapshot returns an identifier for the current revision of the state.
func (s *StateDB) Snapshot() int {
	id := s.nextRevisionId
	s.nextRevisionId++
	s.validRevisions = append(s.validRevisions, revision{id, s.journal.length()})
	return id
}

// RevertToSnapshot reverts all state changes made since the given revision.
func (s *StateDB) RevertToSnapshot(revid int) {
	// Find the snapshot in the stack of valid snapshots.
	idx := sort.Search(len(s.validRevisions), func(i int) bool {
		return s.validRevisions[i].id >= revid
	})
	if idx == len(s.validRevisions) || s.validRevisions[idx].id != revid {
		panic(fmt.Errorf("revision id %v cannot be reverted", revid))
	}
	snapshot := s.validRevisions[idx].journalIndex

	// Replay the journal to undo changes and remove invalidated snapshots
	s.journal.revert(s, snapshot)
	s.validRevisions = s.validRevisions[:idx]
}

// GetRefund returns the current value of the refund counter.
func (s *StateDB) GetRefund() uint64 {
	return s.refund
}

// Finalise finalises the state by removing the s destructed objects and clears
// the journal as well as the refunds. Finalise, however, will not push any updates
// into the tries just yet. Only IntermediateRoot or Commit will do that.
func (s *StateDB) Finalise(deleteEmptyObjects bool) {
	for addr := range s.journal.dirties {
		obj, exist := s.stateObjects[addr]
		if !exist {
			// ripeMD is 'touched' at block 1714175, in tx 0x1237f737031e40bcde4a8b7e717b2d15e3ecadfe49bb1bbc71ee9deb09c6fcf2
			// That tx goes out of gas, and although the notion of 'touched' does not exist there, the
			// touch-event will still be recorded in the journal. Since ripeMD is a special snowflake,
			// it will persist in the journal even though the journal is reverted. In this special circumstance,
			// it may exist in `s.journal.dirties` but not in `s.stateObjects`.
			// Thus, we can safely ignore it here
			continue
		}
		if obj.suicided || (deleteEmptyObjects && obj.empty()) {
			obj.deleted = true
		} else {
			obj.finalise()
		}
		s.stateObjectsPending[addr] = struct{}{}
		s.stateObjectsDirty[addr] = struct{}{}
	}
	// Invalidate journal because reverting across transactions is not allowed.
	s.clearJournalAndRefund()
}

// IntermediateRoot computes the current root hash of the state trie.
// It is called in between transactions to get the root hash that
// goes into transaction receipts.
func (s *StateDB) IntermediateRoot(deleteEmptyObjects bool) common.Hash {
	// Finalise all the dirty storage states and write them into the tries
	s.Finalise(deleteEmptyObjects)

	for addr := range s.stateObjectsPending {
		obj := s.stateObjects[addr]
		if obj.deleted {
			s.deleteStateObject(obj)
		} else {
			obj.updateRoot(s.db)
			s.updateStateObject(obj)
		}
	}
	if len(s.stateObjectsPending) > 0 {
		s.stateObjectsPending = make(map[common.Address]struct{})
	}
	// Track the amount of time wasted on hashing the account trie
	if metrics.EnabledExpensive {
		defer func(start time.Time) { s.AccountHashes += time.Since(start) }(time.Now())
	}
	return s.trie.Hash()
}

// Prepare sets the current transaction hash and index and block hash which is
// used when the EVM emits new state logs.
func (s *StateDB) Prepare(thash, bhash common.Hash, ti int) {
	s.thash = thash
	s.bhash = bhash
	s.txIndex = ti
}

func (s *StateDB) clearJournalAndRefund() {
	if len(s.journal.entries) > 0 {
		s.journal = newJournal()
		s.refund = 0
	}
	s.validRevisions = s.validRevisions[:0] // Snapshots can be created without journal entires
}

// Commit writes the state to the underlying in-memory trie database.
func (s *StateDB) Commit(deleteEmptyObjects bool) (common.Hash, error) {
	// Finalize any pending changes and merge everything into the tries
	s.IntermediateRoot(deleteEmptyObjects)

	// Commit objects to the trie, measuring the elapsed time
	for addr := range s.stateObjectsDirty {
		if obj := s.stateObjects[addr]; !obj.deleted {
			// Write any contract code associated with the state object
			if obj.code != nil && obj.dirtyCode {
				s.db.TrieDB().InsertBlob(common.BytesToHash(obj.CodeHash()), obj.code)
				obj.dirtyCode = false
			}
			// Write any storage changes in the state object to its storage trie
			if err := obj.CommitTrie(s.db); err != nil {
				return common.Hash{}, err
			}
		}
	}
	if len(s.stateObjectsDirty) > 0 {
		s.stateObjectsDirty = make(map[common.Address]struct{})
	}
	// Write the account trie changes, measuing the amount of wasted time
	if metrics.EnabledExpensive {
		defer func(start time.Time) { s.AccountCommits += time.Since(start) }(time.Now())
	}
	// The onleaf func is called _serially_, so we can reuse the same account
	// for unmarshalling every time.
	var account Account
	return s.trie.Commit(func(leaf []byte, parent common.Hash) error {
		if err := rlp.DecodeBytes(leaf, &account); err != nil {
			return nil
		}
		if account.Root != emptyRoot {
			s.db.TrieDB().Reference(account.Root, parent)
		}
		code := common.BytesToHash(account.CodeHash)
		if code != emptyCode {
			s.db.TrieDB().Reference(code, parent)
		}
		return nil
	})
}<|MERGE_RESOLUTION|>--- conflicted
+++ resolved
@@ -204,11 +204,7 @@
 func (s *StateDB) SubRefund(gas uint64) {
 	s.journal.append(refundChange{prev: s.refund})
 	if gas > s.refund {
-<<<<<<< HEAD
-		panic("Refund counter below zero")
-=======
 		panic(fmt.Sprintf("Refund counter below zero (gas: %d > refund: %d)", gas, s.refund))
->>>>>>> 6a62fe39
 	}
 	s.refund -= gas
 }
@@ -334,12 +330,8 @@
 		return nil
 	}
 	cpy := stateObject.deepCopy(s)
-<<<<<<< HEAD
-	return cpy.updateTrie(s.db)
-=======
 	cpy.updateTrie(s.db)
 	return cpy.getTrie(s.db)
->>>>>>> 6a62fe39
 }
 
 func (s *StateDB) HasSuicided(addr common.Address) bool {

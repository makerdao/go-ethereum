// Copyright 2014 The go-ethereum Authors
// This file is part of the go-ethereum library.
//
// The go-ethereum library is free software: you can redistribute it and/or modify
// it under the terms of the GNU Lesser General Public License as published by
// the Free Software Foundation, either version 3 of the License, or
// (at your option) any later version.
//
// The go-ethereum library is distributed in the hope that it will be useful,
// but WITHOUT ANY WARRANTY; without even the implied warranty of
// MERCHANTABILITY or FITNESS FOR A PARTICULAR PURPOSE. See the
// GNU Lesser General Public License for more details.
//
// You should have received a copy of the GNU Lesser General Public License
// along with the go-ethereum library. If not, see <http://www.gnu.org/licenses/>.

// Package state provides a caching layer atop the Ethereum state trie.
package state

import (
	"errors"
	"fmt"
	"math/big"
	"sort"
	"time"

	"github.com/ethereum/go-ethereum/common"
	"github.com/ethereum/go-ethereum/core/rawdb"
	"github.com/ethereum/go-ethereum/core/state/snapshot"
	"github.com/ethereum/go-ethereum/core/types"
	"github.com/ethereum/go-ethereum/crypto"
	"github.com/ethereum/go-ethereum/log"
	"github.com/ethereum/go-ethereum/metrics"
	"github.com/ethereum/go-ethereum/rlp"
	"github.com/ethereum/go-ethereum/trie"
)

type revision struct {
	id           int
	journalIndex int
}

var (
	// emptyRoot is the known root hash of an empty trie.
	emptyRoot = common.HexToHash("56e81f171bcc55a6ff8345e692c0f86e5b48e01b996cadc001622fb5e363b421")
)

type proofList [][]byte

func (n *proofList) Put(key []byte, value []byte) error {
	*n = append(*n, value)
	return nil
}

func (n *proofList) Delete(key []byte) error {
	panic("not supported")
}

// StateDB structs within the ethereum protocol are used to store anything
// within the merkle trie. StateDBs take care of caching and storing
// nested states. It's the general query interface to retrieve:
// * Contracts
// * Accounts
type StateDB struct {
	db   Database
	trie Trie

	snaps         *snapshot.Tree
	snap          snapshot.Snapshot
	snapDestructs map[common.Hash]struct{}
	snapAccounts  map[common.Hash][]byte
	snapStorage   map[common.Hash]map[common.Hash][]byte

	// This map holds 'live' objects, which will get modified while processing a state transition.
	stateObjects        map[common.Address]*stateObject
	stateObjectsPending map[common.Address]struct{} // State objects finalized but not yet written to the trie
	stateObjectsDirty   map[common.Address]struct{} // State objects modified in the current execution

	// DB error.
	// State objects are used by the consensus core and VM which are
	// unable to deal with database-level errors. Any error that occurs
	// during a database read is memoized here and will eventually be returned
	// by StateDB.Commit.
	dbErr error

	// The refund counter, also used by state transitioning.
	refund uint64

	thash, bhash common.Hash
	txIndex      int
	logs         map[common.Hash][]*types.Log
	logSize      uint

	preimages map[common.Hash][]byte

	// Per-transaction access list
	accessList *accessList

	// Journal of state modifications. This is the backbone of
	// Snapshot and RevertToSnapshot.
	journal        *journal
	validRevisions []revision
	nextRevisionId int

	// Measurements gathered during execution for debugging purposes
	AccountReads         time.Duration
	AccountHashes        time.Duration
	AccountUpdates       time.Duration
	AccountCommits       time.Duration
	StorageReads         time.Duration
	StorageHashes        time.Duration
	StorageUpdates       time.Duration
	StorageCommits       time.Duration
	SnapshotAccountReads time.Duration
	SnapshotStorageReads time.Duration
	SnapshotCommits      time.Duration
}

// New creates a new state from a given trie.
func New(root common.Hash, db Database, snaps *snapshot.Tree) (*StateDB, error) {
	tr, err := db.OpenTrie(root)
	if err != nil {
		return nil, err
	}
	sdb := &StateDB{
		db:                  db,
		trie:                tr,
		snaps:               snaps,
		stateObjects:        make(map[common.Address]*stateObject),
		stateObjectsPending: make(map[common.Address]struct{}),
		stateObjectsDirty:   make(map[common.Address]struct{}),
		logs:                make(map[common.Hash][]*types.Log),
		preimages:           make(map[common.Hash][]byte),
		journal:             newJournal(),
		accessList:          newAccessList(),
	}
	if sdb.snaps != nil {
		if sdb.snap = sdb.snaps.Snapshot(root); sdb.snap != nil {
			sdb.snapDestructs = make(map[common.Hash]struct{})
			sdb.snapAccounts = make(map[common.Hash][]byte)
			sdb.snapStorage = make(map[common.Hash]map[common.Hash][]byte)
		}
	}
	return sdb, nil
}

// setError remembers the first non-nil error it is called with.
func (s *StateDB) setError(err error) {
	if s.dbErr == nil {
		s.dbErr = err
	}
}

func (s *StateDB) Error() error {
	return s.dbErr
}

// Reset clears out all ephemeral state objects from the state db, but keeps
// the underlying state trie to avoid reloading data for the next operations.
func (s *StateDB) Reset(root common.Hash) error {
	tr, err := s.db.OpenTrie(root)
	if err != nil {
		return err
	}
	s.trie = tr
	s.stateObjects = make(map[common.Address]*stateObject)
	s.stateObjectsPending = make(map[common.Address]struct{})
	s.stateObjectsDirty = make(map[common.Address]struct{})
	s.thash = common.Hash{}
	s.bhash = common.Hash{}
	s.txIndex = 0
	s.logs = make(map[common.Hash][]*types.Log)
	s.logSize = 0
	s.preimages = make(map[common.Hash][]byte)
	s.clearJournalAndRefund()

	if s.snaps != nil {
		s.snapAccounts, s.snapDestructs, s.snapStorage = nil, nil, nil
		if s.snap = s.snaps.Snapshot(root); s.snap != nil {
			s.snapDestructs = make(map[common.Hash]struct{})
			s.snapAccounts = make(map[common.Hash][]byte)
			s.snapStorage = make(map[common.Hash]map[common.Hash][]byte)
		}
	}
	s.accessList = newAccessList()
	return nil
}

func (s *StateDB) AddLog(log *types.Log) {
	s.journal.append(addLogChange{txhash: s.thash})

	log.TxHash = s.thash
	log.BlockHash = s.bhash
	log.TxIndex = uint(s.txIndex)
	log.Index = s.logSize
	s.logs[s.thash] = append(s.logs[s.thash], log)
	s.logSize++
}

func (s *StateDB) GetLogs(hash common.Hash) []*types.Log {
	return s.logs[hash]
}

func (s *StateDB) Logs() []*types.Log {
	var logs []*types.Log
	for _, lgs := range s.logs {
		logs = append(logs, lgs...)
	}
	return logs
}

// AddPreimage records a SHA3 preimage seen by the VM.
func (s *StateDB) AddPreimage(hash common.Hash, preimage []byte) {
	if _, ok := s.preimages[hash]; !ok {
		s.journal.append(addPreimageChange{hash: hash})
		pi := make([]byte, len(preimage))
		copy(pi, preimage)
		s.preimages[hash] = pi
	}
}

// Preimages returns a list of SHA3 preimages that have been submitted.
func (s *StateDB) Preimages() map[common.Hash][]byte {
	return s.preimages
}

// AddRefund adds gas to the refund counter
func (s *StateDB) AddRefund(gas uint64) {
	s.journal.append(refundChange{prev: s.refund})
	s.refund += gas
}

// SubRefund removes gas from the refund counter.
// This method will panic if the refund counter goes below zero
func (s *StateDB) SubRefund(gas uint64) {
	s.journal.append(refundChange{prev: s.refund})
	if gas > s.refund {
		panic(fmt.Sprintf("Refund counter below zero (gas: %d > refund: %d)", gas, s.refund))
	}
	s.refund -= gas
}

// Exist reports whether the given account address exists in the state.
// Notably this also returns true for suicided accounts.
func (s *StateDB) Exist(addr common.Address) bool {
	return s.getStateObject(addr) != nil
}

// Empty returns whether the state object is either non-existent
// or empty according to the EIP161 specification (balance = nonce = code = 0)
func (s *StateDB) Empty(addr common.Address) bool {
	so := s.getStateObject(addr)
	return so == nil || so.empty()
}

// GetBalance retrieves the balance from the given address or 0 if object not found
func (s *StateDB) GetBalance(addr common.Address) *big.Int {
	stateObject := s.getStateObject(addr)
	if stateObject != nil {
		return stateObject.Balance()
	}
	return common.Big0
}

func (s *StateDB) GetNonce(addr common.Address) uint64 {
	stateObject := s.getStateObject(addr)
	if stateObject != nil {
		return stateObject.Nonce()
	}

	return 0
}

// TxIndex returns the current transaction index set by Prepare.
func (s *StateDB) TxIndex() int {
	return s.txIndex
}

// BlockHash returns the current block hash set by Prepare.
func (s *StateDB) BlockHash() common.Hash {
	return s.bhash
}

func (s *StateDB) GetCode(addr common.Address) []byte {
	stateObject := s.getStateObject(addr)
	if stateObject != nil {
		return stateObject.Code(s.db)
	}
	return nil
}

func (s *StateDB) GetCodeSize(addr common.Address) int {
	stateObject := s.getStateObject(addr)
	if stateObject != nil {
		return stateObject.CodeSize(s.db)
	}
	return 0
}

func (s *StateDB) GetCodeHash(addr common.Address) common.Hash {
	stateObject := s.getStateObject(addr)
	if stateObject == nil {
		return common.Hash{}
	}
	return common.BytesToHash(stateObject.CodeHash())
}

// GetState retrieves a value from the given account's storage trie.
func (s *StateDB) GetState(addr common.Address, hash common.Hash) common.Hash {
	stateObject := s.getStateObject(addr)
	if stateObject != nil {
		return stateObject.GetState(s.db, hash)
	}
	return common.Hash{}
}

// GetProof returns the MerkleProof for a given Account
func (s *StateDB) GetProof(a common.Address) ([][]byte, error) {
	var proof proofList
	err := s.trie.Prove(crypto.Keccak256(a.Bytes()), 0, &proof)
	return [][]byte(proof), err
}

// GetStorageProof returns the StorageProof for given key
func (s *StateDB) GetStorageProof(a common.Address, key common.Hash) ([][]byte, error) {
	var proof proofList
	trie := s.StorageTrie(a)
	if trie == nil {
		return proof, errors.New("storage trie for requested address does not exist")
	}
	err := trie.Prove(crypto.Keccak256(key.Bytes()), 0, &proof)
	return [][]byte(proof), err
}

// GetCommittedState retrieves a value from the given account's committed storage trie.
func (s *StateDB) GetCommittedState(addr common.Address, hash common.Hash) common.Hash {
	stateObject := s.getStateObject(addr)
	if stateObject != nil {
		return stateObject.GetCommittedState(s.db, hash)
	}
	return common.Hash{}
}

// Database retrieves the low level database supporting the lower level trie ops.
func (s *StateDB) Database() Database {
	return s.db
}

// StorageTrie returns the storage trie of an account.
// The return value is a copy and is nil for non-existent accounts.
func (s *StateDB) StorageTrie(addr common.Address) Trie {
	stateObject := s.getStateObject(addr)
	if stateObject == nil {
		return nil
	}
	cpy := stateObject.deepCopy(s)
	cpy.updateTrie(s.db)
	return cpy.getTrie(s.db)
}

func (s *StateDB) HasSuicided(addr common.Address) bool {
	stateObject := s.getStateObject(addr)
	if stateObject != nil {
		return stateObject.suicided
	}
	return false
}

/*
 * SETTERS
 */

// AddBalance adds amount to the account associated with addr.
func (s *StateDB) AddBalance(addr common.Address, amount *big.Int) {
	stateObject := s.GetOrNewStateObject(addr)
	if stateObject != nil {
		stateObject.AddBalance(amount)
	}
}

// SubBalance subtracts amount from the account associated with addr.
func (s *StateDB) SubBalance(addr common.Address, amount *big.Int) {
	stateObject := s.GetOrNewStateObject(addr)
	if stateObject != nil {
		stateObject.SubBalance(amount)
	}
}

func (s *StateDB) SetBalance(addr common.Address, amount *big.Int) {
	stateObject := s.GetOrNewStateObject(addr)
	if stateObject != nil {
		stateObject.SetBalance(amount)
	}
}

func (s *StateDB) SetNonce(addr common.Address, nonce uint64) {
	stateObject := s.GetOrNewStateObject(addr)
	if stateObject != nil {
		stateObject.SetNonce(nonce)
	}
}

func (s *StateDB) SetCode(addr common.Address, code []byte) {
	stateObject := s.GetOrNewStateObject(addr)
	if stateObject != nil {
		stateObject.SetCode(crypto.Keccak256Hash(code), code)
	}
}

func (s *StateDB) SetState(addr common.Address, key, value common.Hash) {
	stateObject := s.GetOrNewStateObject(addr)
	if stateObject != nil {
		stateObject.SetState(s.db, key, value)
	}
}

// SetStorage replaces the entire storage for the specified account with given
// storage. This function should only be used for debugging.
func (s *StateDB) SetStorage(addr common.Address, storage map[common.Hash]common.Hash) {
	stateObject := s.GetOrNewStateObject(addr)
	if stateObject != nil {
		stateObject.SetStorage(storage)
	}
}

// Suicide marks the given account as suicided.
// This clears the account balance.
//
// The account's state object is still available until the state is committed,
// getStateObject will return a non-nil account after Suicide.
func (s *StateDB) Suicide(addr common.Address) bool {
	stateObject := s.getStateObject(addr)
	if stateObject == nil {
		return false
	}
	s.journal.append(suicideChange{
		account:     &addr,
		prev:        stateObject.suicided,
		prevbalance: new(big.Int).Set(stateObject.Balance()),
	})
	stateObject.markSuicided()
	stateObject.data.Balance = new(big.Int)

	return true
}

//
// Setting, updating & deleting state object methods.
//

// updateStateObject writes the given object to the trie.
func (s *StateDB) updateStateObject(obj *stateObject) {
	// Track the amount of time wasted on updating the account from the trie
	if metrics.EnabledExpensive {
		defer func(start time.Time) { s.AccountUpdates += time.Since(start) }(time.Now())
	}
	// Encode the account and update the account trie
	addr := obj.Address()

	data, err := rlp.EncodeToBytes(obj)
	if err != nil {
		panic(fmt.Errorf("can't encode object at %x: %v", addr[:], err))
	}
	if err = s.trie.TryUpdate(addr[:], data); err != nil {
		s.setError(fmt.Errorf("updateStateObject (%x) error: %v", addr[:], err))
	}

	// If state snapshotting is active, cache the data til commit. Note, this
	// update mechanism is not symmetric to the deletion, because whereas it is
	// enough to track account updates at commit time, deletions need tracking
	// at transaction boundary level to ensure we capture state clearing.
	if s.snap != nil {
		s.snapAccounts[obj.addrHash] = snapshot.SlimAccountRLP(obj.data.Nonce, obj.data.Balance, obj.data.Root, obj.data.CodeHash)
	}
}

// deleteStateObject removes the given object from the state trie.
func (s *StateDB) deleteStateObject(obj *stateObject) {
	// Track the amount of time wasted on deleting the account from the trie
	if metrics.EnabledExpensive {
		defer func(start time.Time) { s.AccountUpdates += time.Since(start) }(time.Now())
	}
	// Delete the account from the trie
	addr := obj.Address()
	if err := s.trie.TryDelete(addr[:]); err != nil {
		s.setError(fmt.Errorf("deleteStateObject (%x) error: %v", addr[:], err))
	}
}

// getStateObject retrieves a state object given by the address, returning nil if
// the object is not found or was deleted in this execution context. If you need
// to differentiate between non-existent/just-deleted, use getDeletedStateObject.
func (s *StateDB) getStateObject(addr common.Address) *stateObject {
	if obj := s.getDeletedStateObject(addr); obj != nil && !obj.deleted {
		return obj
	}
	return nil
}

// getDeletedStateObject is similar to getStateObject, but instead of returning
// nil for a deleted state object, it returns the actual object with the deleted
// flag set. This is needed by the state journal to revert to the correct s-
// destructed object instead of wiping all knowledge about the state object.
func (s *StateDB) getDeletedStateObject(addr common.Address) *stateObject {
	// Prefer live objects if any is available
	if obj := s.stateObjects[addr]; obj != nil {
		return obj
	}
	// If no live objects are available, attempt to use snapshots
	var (
		data *Account
		err  error
	)
	if s.snap != nil {
		if metrics.EnabledExpensive {
			defer func(start time.Time) { s.SnapshotAccountReads += time.Since(start) }(time.Now())
		}
		var acc *snapshot.Account
		if acc, err = s.snap.Account(crypto.Keccak256Hash(addr.Bytes())); err == nil {
			if acc == nil {
				return nil
			}
			data = &Account{
				Nonce:    acc.Nonce,
				Balance:  acc.Balance,
				CodeHash: acc.CodeHash,
				Root:     common.BytesToHash(acc.Root),
			}
			if len(data.CodeHash) == 0 {
				data.CodeHash = emptyCodeHash
			}
			if data.Root == (common.Hash{}) {
				data.Root = emptyRoot
			}
		}
	}
	// If snapshot unavailable or reading from it failed, load from the database
	if s.snap == nil || err != nil {
		if metrics.EnabledExpensive {
			defer func(start time.Time) { s.AccountReads += time.Since(start) }(time.Now())
		}
		enc, err := s.trie.TryGet(addr.Bytes())
		if err != nil {
			s.setError(fmt.Errorf("getDeleteStateObject (%x) error: %v", addr.Bytes(), err))
			return nil
		}
		if len(enc) == 0 {
			return nil
		}
		data = new(Account)
		if err := rlp.DecodeBytes(enc, data); err != nil {
			log.Error("Failed to decode state object", "addr", addr, "err", err)
			return nil
		}
	}
	// Insert into the live set
	obj := newObject(s, addr, *data)
	s.setStateObject(obj)
	return obj
}

func (s *StateDB) setStateObject(object *stateObject) {
	s.stateObjects[object.Address()] = object
}

// GetOrNewStateObject retrieves a state object or create a new state object if nil.
func (s *StateDB) GetOrNewStateObject(addr common.Address) *stateObject {
	stateObject := s.getStateObject(addr)
	if stateObject == nil {
		stateObject, _ = s.createObject(addr)
	}
	return stateObject
}

// createObject creates a new state object. If there is an existing account with
// the given address, it is overwritten and returned as the second return value.
func (s *StateDB) createObject(addr common.Address) (newobj, prev *stateObject) {
	prev = s.getDeletedStateObject(addr) // Note, prev might have been deleted, we need that!

	var prevdestruct bool
	if s.snap != nil && prev != nil {
		_, prevdestruct = s.snapDestructs[prev.addrHash]
		if !prevdestruct {
			s.snapDestructs[prev.addrHash] = struct{}{}
		}
	}
	newobj = newObject(s, addr, Account{})
	newobj.setNonce(0) // sets the object to dirty
	if prev == nil {
		s.journal.append(createObjectChange{account: &addr})
	} else {
		s.journal.append(resetObjectChange{prev: prev, prevdestruct: prevdestruct})
	}
	s.setStateObject(newobj)
	if prev != nil && !prev.deleted {
		return newobj, prev
	}
	return newobj, nil
}

// CreateAccount explicitly creates a state object. If a state object with the address
// already exists the balance is carried over to the new account.
//
// CreateAccount is called during the EVM CREATE operation. The situation might arise that
// a contract does the following:
//
//   1. sends funds to sha(account ++ (nonce + 1))
//   2. tx_create(sha(account ++ nonce)) (note that this gets the address of 1)
//
// Carrying over the balance ensures that Ether doesn't disappear.
func (s *StateDB) CreateAccount(addr common.Address) {
	newObj, prev := s.createObject(addr)
	if prev != nil {
		newObj.setBalance(prev.data.Balance)
	}
}

func (db *StateDB) ForEachStorage(addr common.Address, cb func(key, value common.Hash) bool) error {
	so := db.getStateObject(addr)
	if so == nil {
		return nil
	}
	it := trie.NewIterator(so.getTrie(db.db).NodeIterator(nil))

	for it.Next() {
		key := common.BytesToHash(db.trie.GetKey(it.Key))
		if value, dirty := so.dirtyStorage[key]; dirty {
			if !cb(key, value) {
				return nil
			}
			continue
		}

		if len(it.Value) > 0 {
			_, content, _, err := rlp.Split(it.Value)
			if err != nil {
				return err
			}
			if !cb(key, common.BytesToHash(content)) {
				return nil
			}
		}
	}
	return nil
}

// Copy creates a deep, independent copy of the state.
// Snapshots of the copied state cannot be applied to the copy.
func (s *StateDB) Copy() *StateDB {
	// Copy all the basic fields, initialize the memory ones
	state := &StateDB{
		db:                  s.db,
		trie:                s.db.CopyTrie(s.trie),
		stateObjects:        make(map[common.Address]*stateObject, len(s.journal.dirties)),
		stateObjectsPending: make(map[common.Address]struct{}, len(s.stateObjectsPending)),
		stateObjectsDirty:   make(map[common.Address]struct{}, len(s.journal.dirties)),
		refund:              s.refund,
		logs:                make(map[common.Hash][]*types.Log, len(s.logs)),
		logSize:             s.logSize,
		preimages:           make(map[common.Hash][]byte, len(s.preimages)),
		journal:             newJournal(),
	}
	// Copy the dirty states, logs, and preimages
	for addr := range s.journal.dirties {
		// As documented [here](https://github.com/ethereum/go-ethereum/pull/16485#issuecomment-380438527),
		// and in the Finalise-method, there is a case where an object is in the journal but not
		// in the stateObjects: OOG after touch on ripeMD prior to Byzantium. Thus, we need to check for
		// nil
		if object, exist := s.stateObjects[addr]; exist {
			// Even though the original object is dirty, we are not copying the journal,
			// so we need to make sure that anyside effect the journal would have caused
			// during a commit (or similar op) is already applied to the copy.
			state.stateObjects[addr] = object.deepCopy(state)

			state.stateObjectsDirty[addr] = struct{}{}   // Mark the copy dirty to force internal (code/state) commits
			state.stateObjectsPending[addr] = struct{}{} // Mark the copy pending to force external (account) commits
		}
	}
	// Above, we don't copy the actual journal. This means that if the copy is copied, the
	// loop above will be a no-op, since the copy's journal is empty.
	// Thus, here we iterate over stateObjects, to enable copies of copies
	for addr := range s.stateObjectsPending {
		if _, exist := state.stateObjects[addr]; !exist {
			state.stateObjects[addr] = s.stateObjects[addr].deepCopy(state)
		}
		state.stateObjectsPending[addr] = struct{}{}
	}
	for addr := range s.stateObjectsDirty {
		if _, exist := state.stateObjects[addr]; !exist {
			state.stateObjects[addr] = s.stateObjects[addr].deepCopy(state)
		}
		state.stateObjectsDirty[addr] = struct{}{}
	}
	for hash, logs := range s.logs {
		cpy := make([]*types.Log, len(logs))
		for i, l := range logs {
			cpy[i] = new(types.Log)
			*cpy[i] = *l
		}
		state.logs[hash] = cpy
	}
	for hash, preimage := range s.preimages {
		state.preimages[hash] = preimage
	}
	// Do we need to copy the access list? In practice: No. At the start of a
	// transaction, the access list is empty. In practice, we only ever copy state
	// _between_ transactions/blocks, never in the middle of a transaction.
	// However, it doesn't cost us much to copy an empty list, so we do it anyway
	// to not blow up if we ever decide copy it in the middle of a transaction
	state.accessList = s.accessList.Copy()
	return state
}

// Snapshot returns an identifier for the current revision of the state.
func (s *StateDB) Snapshot() int {
	id := s.nextRevisionId
	s.nextRevisionId++
	s.validRevisions = append(s.validRevisions, revision{id, s.journal.length()})
	return id
}

// RevertToSnapshot reverts all state changes made since the given revision.
func (s *StateDB) RevertToSnapshot(revid int) {
	// Find the snapshot in the stack of valid snapshots.
	idx := sort.Search(len(s.validRevisions), func(i int) bool {
		return s.validRevisions[i].id >= revid
	})
	if idx == len(s.validRevisions) || s.validRevisions[idx].id != revid {
		panic(fmt.Errorf("revision id %v cannot be reverted", revid))
	}
	snapshot := s.validRevisions[idx].journalIndex

	// Replay the journal to undo changes and remove invalidated snapshots
	s.journal.revert(s, snapshot)
	s.validRevisions = s.validRevisions[:idx]
}

// GetRefund returns the current value of the refund counter.
func (s *StateDB) GetRefund() uint64 {
	return s.refund
}

// Finalise finalises the state by removing the s destructed objects and clears
// the journal as well as the refunds. Finalise, however, will not push any updates
// into the tries just yet. Only IntermediateRoot or Commit will do that.
func (s *StateDB) Finalise(deleteEmptyObjects bool) {
	for addr := range s.journal.dirties {
		obj, exist := s.stateObjects[addr]
		if !exist {
			// ripeMD is 'touched' at block 1714175, in tx 0x1237f737031e40bcde4a8b7e717b2d15e3ecadfe49bb1bbc71ee9deb09c6fcf2
			// That tx goes out of gas, and although the notion of 'touched' does not exist there, the
			// touch-event will still be recorded in the journal. Since ripeMD is a special snowflake,
			// it will persist in the journal even though the journal is reverted. In this special circumstance,
			// it may exist in `s.journal.dirties` but not in `s.stateObjects`.
			// Thus, we can safely ignore it here
			continue
		}
		if obj.suicided || (deleteEmptyObjects && obj.empty()) {
			obj.deleted = true

			// If state snapshotting is active, also mark the destruction there.
			// Note, we can't do this only at the end of a block because multiple
			// transactions within the same block might self destruct and then
			// ressurrect an account; but the snapshotter needs both events.
			if s.snap != nil {
				s.snapDestructs[obj.addrHash] = struct{}{} // We need to maintain account deletions explicitly (will remain set indefinitely)
				delete(s.snapAccounts, obj.addrHash)       // Clear out any previously updated account data (may be recreated via a ressurrect)
				delete(s.snapStorage, obj.addrHash)        // Clear out any previously updated storage data (may be recreated via a ressurrect)
			}
		} else {
			obj.finalise()
		}
		s.stateObjectsPending[addr] = struct{}{}
		s.stateObjectsDirty[addr] = struct{}{}
	}
	// Invalidate journal because reverting across transactions is not allowed.
	s.clearJournalAndRefund()
}

// IntermediateRoot computes the current root hash of the state trie.
// It is called in between transactions to get the root hash that
// goes into transaction receipts.
func (s *StateDB) IntermediateRoot(deleteEmptyObjects bool) common.Hash {
	// Finalise all the dirty storage states and write them into the tries
	s.Finalise(deleteEmptyObjects)

	for addr := range s.stateObjectsPending {
		obj := s.stateObjects[addr]
		if obj.deleted {
			s.deleteStateObject(obj)
		} else {
			obj.updateRoot(s.db)
			s.updateStateObject(obj)
		}
	}
	if len(s.stateObjectsPending) > 0 {
		s.stateObjectsPending = make(map[common.Address]struct{})
	}
	// Track the amount of time wasted on hashing the account trie
	if metrics.EnabledExpensive {
		defer func(start time.Time) { s.AccountHashes += time.Since(start) }(time.Now())
	}
	return s.trie.Hash()
}

// Prepare sets the current transaction hash and index and block hash which is
// used when the EVM emits new state logs.
func (s *StateDB) Prepare(thash, bhash common.Hash, ti int) {
	s.thash = thash
	s.bhash = bhash
	s.txIndex = ti
	s.accessList = newAccessList()
}

func (s *StateDB) clearJournalAndRefund() {
	if len(s.journal.entries) > 0 {
		s.journal = newJournal()
		s.refund = 0
	}
	s.validRevisions = s.validRevisions[:0] // Snapshots can be created without journal entires
}

// ModifiedAccount is an Account and it's Storage trie that has changed in the current block.
type ModifiedAccount struct {
	Account
	Storage
}

// StateChanges are a map between an Account's address to it's ModifiedAccount.
type StateChanges map[common.Address]ModifiedAccount

// Commit writes the state to the underlying in-memory trie database.
func (s *StateDB) Commit(deleteEmptyObjects bool) (common.Hash, StateChanges, error) {
	if s.dbErr != nil {
		return common.Hash{}, nil, fmt.Errorf("commit aborted due to earlier error: %v", s.dbErr)
	}

	// Finalize any pending changes and merge everything into the tries
	s.IntermediateRoot(deleteEmptyObjects)

	stateChanges := make(StateChanges)

	// Commit objects to the trie, measuring the elapsed time
	codeWriter := s.db.TrieDB().DiskDB().NewBatch()
	for addr := range s.stateObjectsDirty {
		modifiedAccount := ModifiedAccount{}

		if obj := s.stateObjects[addr]; !obj.deleted {
			// Write any contract code associated with the state object
			if obj.code != nil && obj.dirtyCode {
				rawdb.WriteCode(codeWriter, common.BytesToHash(obj.CodeHash()), obj.code)
				obj.dirtyCode = false
			}

			// Add the account to the modifiedAccounts map
			modifiedAccount = ModifiedAccount{Account: obj.data}
			// Add the diff storage to the modifiedAccounts map
			modifiedAccount.Storage = obj.diffStorage
			obj.diffStorage = make(Storage)

			// Write any storage changes in the state object to its storage trie
			if err := obj.CommitTrie(s.db); err != nil {
				return common.Hash{}, StateChanges{}, err
			}
		}

		stateChanges[addr] = modifiedAccount
	}

	if len(s.stateObjectsDirty) > 0 {
		s.stateObjectsDirty = make(map[common.Address]struct{})
	}
	if codeWriter.ValueSize() > 0 {
		if err := codeWriter.Write(); err != nil {
			log.Crit("Failed to commit dirty codes", "error", err)
		}
	}
	// Write the account trie changes, measuing the amount of wasted time
	var start time.Time
	if metrics.EnabledExpensive {
		start = time.Now()
	}
	// The onleaf func is called _serially_, so we can reuse the same account
	// for unmarshalling every time.
	var account Account
	root, err := s.trie.Commit(func(path []byte, leaf []byte, parent common.Hash) error {
		if err := rlp.DecodeBytes(leaf, &account); err != nil {
			return nil
		}
		if account.Root != emptyRoot {
			s.db.TrieDB().Reference(account.Root, parent)
		}
		return nil
	})
	if metrics.EnabledExpensive {
		s.AccountCommits += time.Since(start)
	}
	// If snapshotting is enabled, update the snapshot tree with this new version
	if s.snap != nil {
		if metrics.EnabledExpensive {
			defer func(start time.Time) { s.SnapshotCommits += time.Since(start) }(time.Now())
		}
		// Only update if there's a state transition (skip empty Clique blocks)
		if parent := s.snap.Root(); parent != root {
			if err := s.snaps.Update(root, parent, s.snapDestructs, s.snapAccounts, s.snapStorage); err != nil {
				log.Warn("Failed to update snapshot tree", "from", parent, "to", root, "err", err)
			}
			// Keep 128 diff layers in the memory, persistent layer is 129th.
			// - head layer is paired with HEAD state
			// - head-1 layer is paired with HEAD-1 state
			// - head-127 layer(bottom-most diff layer) is paired with HEAD-127 state
			if err := s.snaps.Cap(root, 128); err != nil {
				log.Warn("Failed to cap snapshot tree", "root", root, "layers", 128, "err", err)
			}
		}
		s.snap, s.snapDestructs, s.snapAccounts, s.snapStorage = nil, nil, nil, nil
	}
<<<<<<< HEAD

	return root, stateChanges, err
=======
	return root, err
}

// AddAddressToAccessList adds the given address to the access list
func (s *StateDB) AddAddressToAccessList(addr common.Address) {
	if s.accessList.AddAddress(addr) {
		s.journal.append(accessListAddAccountChange{&addr})
	}
}

// AddSlotToAccessList adds the given (address, slot)-tuple to the access list
func (s *StateDB) AddSlotToAccessList(addr common.Address, slot common.Hash) {
	addrMod, slotMod := s.accessList.AddSlot(addr, slot)
	if addrMod {
		// In practice, this should not happen, since there is no way to enter the
		// scope of 'address' without having the 'address' become already added
		// to the access list (via call-variant, create, etc).
		// Better safe than sorry, though
		s.journal.append(accessListAddAccountChange{&addr})
	}
	if slotMod {
		s.journal.append(accessListAddSlotChange{
			address: &addr,
			slot:    &slot,
		})
	}
}

// AddressInAccessList returns true if the given address is in the access list.
func (s *StateDB) AddressInAccessList(addr common.Address) bool {
	return s.accessList.ContainsAddress(addr)
}

// SlotInAccessList returns true if the given (address, slot)-tuple is in the access list.
func (s *StateDB) SlotInAccessList(addr common.Address, slot common.Hash) (addressPresent bool, slotPresent bool) {
	return s.accessList.Contains(addr, slot)
>>>>>>> cc05b050
}<|MERGE_RESOLUTION|>--- conflicted
+++ resolved
@@ -915,11 +915,8 @@
 		}
 		s.snap, s.snapDestructs, s.snapAccounts, s.snapStorage = nil, nil, nil, nil
 	}
-<<<<<<< HEAD
 
 	return root, stateChanges, err
-=======
-	return root, err
 }
 
 // AddAddressToAccessList adds the given address to the access list
@@ -955,5 +952,4 @@
 // SlotInAccessList returns true if the given (address, slot)-tuple is in the access list.
 func (s *StateDB) SlotInAccessList(addr common.Address, slot common.Hash) (addressPresent bool, slotPresent bool) {
 	return s.accessList.Contains(addr, slot)
->>>>>>> cc05b050
 }
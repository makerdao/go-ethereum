// Copyright 2016 The go-ethereum Authors
// This file is part of the go-ethereum library.
//
// The go-ethereum library is free software: you can redistribute it and/or modify
// it under the terms of the GNU Lesser General Public License as published by
// the Free Software Foundation, either version 3 of the License, or
// (at your option) any later version.
//
// The go-ethereum library is distributed in the hope that it will be useful,
// but WITHOUT ANY WARRANTY; without even the implied warranty of
// MERCHANTABILITY or FITNESS FOR A PARTICULAR PURPOSE. See the
// GNU Lesser General Public License for more details.
//
// You should have received a copy of the GNU Lesser General Public License
// along with the go-ethereum library. If not, see <http://www.gnu.org/licenses/>.

// +build none

/*
The ci command is called from Continuous Integration scripts.

Usage: go run build/ci.go <command> <command flags/arguments>

Available commands are:

   install    [ -arch architecture ] [ -cc compiler ] [ packages... ]                          -- builds packages and executables
   test       [ -coverage ] [ packages... ]                                                    -- runs the tests
   lint                                                                                        -- runs certain pre-selected linters
   archive    [ -arch architecture ] [ -type zip|tar ] [ -signer key-envvar ] [ -upload dest ] -- archives build artifacts
   importkeys                                                                                  -- imports signing keys from env
   debsrc     [ -signer key-id ] [ -upload dest ]                                              -- creates a debian source package
   nsis                                                                                        -- creates a Windows NSIS installer
   aar        [ -local ] [ -sign key-id ] [-deploy repo] [ -upload dest ]                      -- creates an Android archive
   xcode      [ -local ] [ -sign key-id ] [-deploy repo] [ -upload dest ]                      -- creates an iOS XCode framework
   xgo        [ -alltools ] [ options ]                                                        -- cross builds according to options
   purge      [ -store blobstore ] [ -days threshold ]                                         -- purges old archives from the blobstore

For all commands, -n prevents execution of external programs (dry run mode).

*/
package main

import (
	"bufio"
	"bytes"
	"encoding/base64"
	"flag"
	"fmt"
	"go/parser"
	"go/token"
	"io/ioutil"
	"log"
	"os"
	"os/exec"
	"path/filepath"
	"regexp"
	"runtime"
	"strings"
	"time"

	"github.com/cespare/cp"
	"github.com/ethereum/go-ethereum/internal/build"
	"github.com/ethereum/go-ethereum/params"
)

var (
	// Files that end up in the geth*.zip archive.
	gethArchiveFiles = []string{
		"COPYING",
		executablePath("geth"),
	}

	// Files that end up in the geth-alltools*.zip archive.
	allToolsArchiveFiles = []string{
		"COPYING",
		executablePath("abigen"),
		executablePath("bootnode"),
		executablePath("evm"),
		executablePath("geth"),
		executablePath("puppeth"),
		executablePath("rlpdump"),
		executablePath("wnode"),
		executablePath("clef"),
	}

	// A debian package is created for all executables listed here.
	debExecutables = []debExecutable{
		{
			BinaryName:  "abigen",
			Description: "Source code generator to convert Ethereum contract definitions into easy to use, compile-time type-safe Go packages.",
		},
		{
			BinaryName:  "bootnode",
			Description: "Ethereum bootnode.",
		},
		{
			BinaryName:  "evm",
			Description: "Developer utility version of the EVM (Ethereum Virtual Machine) that is capable of running bytecode snippets within a configurable environment and execution mode.",
		},
		{
			BinaryName:  "geth",
			Description: "Ethereum CLI client.",
		},
		{
			BinaryName:  "puppeth",
			Description: "Ethereum private network manager.",
		},
		{
			BinaryName:  "rlpdump",
			Description: "Developer utility tool that prints RLP structures.",
		},
		{
			BinaryName:  "wnode",
			Description: "Ethereum Whisper diagnostic tool",
		},
		{
			BinaryName:  "clef",
			Description: "Ethereum account management tool.",
		},
	}

	// A debian package is created for all executables listed here.

	debEthereum = debPackage{
		Name:        "ethereum",
		Version:     params.Version,
		Executables: debExecutables,
	}

	// Debian meta packages to build and push to Ubuntu PPA
	debPackages = []debPackage{
		debEthereum,
	}

	// Distros for which packages are created.
	// Note: vivid is unsupported because there is no golang-1.6 package for it.
	// Note: wily is unsupported because it was officially deprecated on Launchpad.
	// Note: yakkety is unsupported because it was officially deprecated on Launchpad.
	// Note: zesty is unsupported because it was officially deprecated on Launchpad.
	// Note: artful is unsupported because it was officially deprecated on Launchpad.
	// Note: cosmic is unsupported because it was officially deprecated on Launchpad.
	debDistroGoBoots = map[string]string{
		"trusty": "golang-1.11",
		"xenial": "golang-go",
		"bionic": "golang-go",
		"disco":  "golang-go",
		"eoan":   "golang-go",
		"focal":  "golang-go",
	}

	debGoBootPaths = map[string]string{
		"golang-1.11": "/usr/lib/go-1.11",
		"golang-go":   "/usr/lib/go",
	}
)

var GOBIN, _ = filepath.Abs(filepath.Join("build", "bin"))

func executablePath(name string) string {
	if runtime.GOOS == "windows" {
		name += ".exe"
	}
	return filepath.Join(GOBIN, name)
}

func main() {
	log.SetFlags(log.Lshortfile)

	if _, err := os.Stat(filepath.Join("build", "ci.go")); os.IsNotExist(err) {
		log.Fatal("this script must be run from the root of the repository")
	}
	if len(os.Args) < 2 {
		log.Fatal("need subcommand as first argument")
	}
	switch os.Args[1] {
	case "install":
		doInstall(os.Args[2:])
	case "test":
		doTest(os.Args[2:])
	case "lint":
		doLint(os.Args[2:])
	case "archive":
		doArchive(os.Args[2:])
	case "debsrc":
		doDebianSource(os.Args[2:])
	case "nsis":
		doWindowsInstaller(os.Args[2:])
	case "aar":
		doAndroidArchive(os.Args[2:])
	case "xcode":
		doXCodeFramework(os.Args[2:])
	case "xgo":
		doXgo(os.Args[2:])
	case "purge":
		doPurge(os.Args[2:])
	default:
		log.Fatal("unknown command ", os.Args[1])
	}
}

// Compiling

func doInstall(cmdline []string) {
	var (
		arch = flag.String("arch", "", "Architecture to cross build for")
		cc   = flag.String("cc", "", "C compiler to cross build with")
	)
	flag.CommandLine.Parse(cmdline)
	env := build.Env()

	// Check Go version. People regularly open issues about compilation
	// failure with outdated Go. This should save them the trouble.
	if !strings.Contains(runtime.Version(), "devel") {
		// Figure out the minor version number since we can't textually compare (1.10 < 1.9)
		var minor int
		fmt.Sscanf(strings.TrimPrefix(runtime.Version(), "go1."), "%d", &minor)

		if minor < 11 {
			log.Println("You have Go version", runtime.Version())
			log.Println("go-ethereum requires at least Go version 1.11 and cannot")
			log.Println("be compiled with an earlier version. Please upgrade your Go installation.")
			os.Exit(1)
		}
	}
	// Compile packages given as arguments, or everything if there are no arguments.
	packages := []string{"./..."}
	if flag.NArg() > 0 {
		packages = flag.Args()
	}

	if *arch == "" || *arch == runtime.GOARCH {
		goinstall := goTool("install", buildFlags(env)...)
		if runtime.GOARCH == "arm64" {
			goinstall.Args = append(goinstall.Args, "-p", "1")
		}
		goinstall.Args = append(goinstall.Args, "-v")
		goinstall.Args = append(goinstall.Args, packages...)
		build.MustRun(goinstall)
		return
	}
<<<<<<< HEAD
	// If we are cross compiling to ARMv5 ARMv6 or ARMv7, clean any previous builds
	if *arch == "arm" {
		os.RemoveAll(filepath.Join(runtime.GOROOT(), "pkg", runtime.GOOS+"_arm"))
		for _, path := range filepath.SplitList(build.GOPATH()) {
			os.RemoveAll(filepath.Join(path, "pkg", runtime.GOOS+"_arm"))
		}
	}
=======
>>>>>>> 6a62fe39

	// Seems we are cross compiling, work around forbidden GOBIN
	goinstall := goToolArch(*arch, *cc, "install", buildFlags(env)...)
	goinstall.Args = append(goinstall.Args, "-v")
	goinstall.Args = append(goinstall.Args, []string{"-buildmode", "archive"}...)
	goinstall.Args = append(goinstall.Args, packages...)
	build.MustRun(goinstall)

	if cmds, err := ioutil.ReadDir("cmd"); err == nil {
		for _, cmd := range cmds {
			pkgs, err := parser.ParseDir(token.NewFileSet(), filepath.Join(".", "cmd", cmd.Name()), nil, parser.PackageClauseOnly)
			if err != nil {
				log.Fatal(err)
			}
			for name := range pkgs {
				if name == "main" {
					gobuild := goToolArch(*arch, *cc, "build", buildFlags(env)...)
					gobuild.Args = append(gobuild.Args, "-v")
					gobuild.Args = append(gobuild.Args, []string{"-o", executablePath(cmd.Name())}...)
					gobuild.Args = append(gobuild.Args, "."+string(filepath.Separator)+filepath.Join("cmd", cmd.Name()))
					build.MustRun(gobuild)
					break
				}
			}
		}
	}
}

func buildFlags(env build.Environment) (flags []string) {
	var ld []string
	if env.Commit != "" {
		ld = append(ld, "-X", "main.gitCommit="+env.Commit)
		ld = append(ld, "-X", "main.gitDate="+env.Date)
	}
	if runtime.GOOS == "darwin" {
		ld = append(ld, "-s")
	}

	if len(ld) > 0 {
		flags = append(flags, "-ldflags", strings.Join(ld, " "))
	}
	return flags
}

func goTool(subcmd string, args ...string) *exec.Cmd {
	return goToolArch(runtime.GOARCH, os.Getenv("CC"), subcmd, args...)
}

func goToolArch(arch string, cc string, subcmd string, args ...string) *exec.Cmd {
	cmd := build.GoTool(subcmd, args...)
	if arch == "" || arch == runtime.GOARCH {
		cmd.Env = append(cmd.Env, "GOBIN="+GOBIN)
	} else {
		cmd.Env = append(cmd.Env, "CGO_ENABLED=1")
		cmd.Env = append(cmd.Env, "GOARCH="+arch)
	}
	if cc != "" {
		cmd.Env = append(cmd.Env, "CC="+cc)
	}
	for _, e := range os.Environ() {
		if strings.HasPrefix(e, "GOBIN=") {
			continue
		}
		cmd.Env = append(cmd.Env, e)
	}
	return cmd
}

// Running The Tests
//
// "tests" also includes static analysis tools such as vet.

func doTest(cmdline []string) {
	coverage := flag.Bool("coverage", false, "Whether to record code coverage")
	verbose := flag.Bool("v", false, "Whether to log verbosely")
	flag.CommandLine.Parse(cmdline)
	env := build.Env()

	packages := []string{"./..."}
	if len(flag.CommandLine.Args()) > 0 {
		packages = flag.CommandLine.Args()
	}

	// Run the actual tests.
	// Test a single package at a time. CI builders are slow
	// and some tests run into timeouts under load.
	gotest := goTool("test", buildFlags(env)...)
	gotest.Args = append(gotest.Args, "-p", "1", "-timeout", "5m")
	if *coverage {
		gotest.Args = append(gotest.Args, "-covermode=atomic", "-cover")
	}
	if *verbose {
		gotest.Args = append(gotest.Args, "-v")
	}

	gotest.Args = append(gotest.Args, packages...)
	build.MustRun(gotest)
}

// doLint runs golangci-lint on requested packages.
func doLint(cmdline []string) {
	var (
		cachedir = flag.String("cachedir", "./build/cache", "directory for caching golangci-lint binary.")
	)
	flag.CommandLine.Parse(cmdline)
	packages := []string{"./..."}
	if len(flag.CommandLine.Args()) > 0 {
		packages = flag.CommandLine.Args()
	}

	linter := downloadLinter(*cachedir)
	lflags := []string{"run", "--config", ".golangci.yml"}
	build.MustRunCommand(linter, append(lflags, packages...)...)
	fmt.Println("You have achieved perfection.")
}

// downloadLinter downloads and unpacks golangci-lint.
func downloadLinter(cachedir string) string {
<<<<<<< HEAD
	const version = "1.21.0"
=======
	const version = "1.22.2"
>>>>>>> 6a62fe39

	csdb := build.MustLoadChecksums("build/checksums.txt")
	base := fmt.Sprintf("golangci-lint-%s-%s-%s", version, runtime.GOOS, runtime.GOARCH)
	url := fmt.Sprintf("https://github.com/golangci/golangci-lint/releases/download/v%s/%s.tar.gz", version, base)
	archivePath := filepath.Join(cachedir, base+".tar.gz")
	if err := csdb.DownloadFile(url, archivePath); err != nil {
		log.Fatal(err)
	}
	if err := build.ExtractTarballArchive(archivePath, cachedir); err != nil {
		log.Fatal(err)
	}
	return filepath.Join(cachedir, base, "golangci-lint")
}

// Release Packaging
func doArchive(cmdline []string) {
	var (
		arch   = flag.String("arch", runtime.GOARCH, "Architecture cross packaging")
		atype  = flag.String("type", "zip", "Type of archive to write (zip|tar)")
		signer = flag.String("signer", "", `Environment variable holding the signing key (e.g. LINUX_SIGNING_KEY)`)
		upload = flag.String("upload", "", `Destination to upload the archives (usually "gethstore/builds")`)
		ext    string
	)
	flag.CommandLine.Parse(cmdline)
	switch *atype {
	case "zip":
		ext = ".zip"
	case "tar":
		ext = ".tar.gz"
	default:
		log.Fatal("unknown archive type: ", atype)
	}

	var (
		env = build.Env()

		basegeth = archiveBasename(*arch, params.ArchiveVersion(env.Commit))
		geth     = "geth-" + basegeth + ext
		alltools = "geth-alltools-" + basegeth + ext
	)
	maybeSkipArchive(env)
	if err := build.WriteArchive(geth, gethArchiveFiles); err != nil {
		log.Fatal(err)
	}
	if err := build.WriteArchive(alltools, allToolsArchiveFiles); err != nil {
		log.Fatal(err)
	}
	for _, archive := range []string{geth, alltools} {
		if err := archiveUpload(archive, *upload, *signer); err != nil {
			log.Fatal(err)
		}
	}
}

func archiveBasename(arch string, archiveVersion string) string {
	platform := runtime.GOOS + "-" + arch
	if arch == "arm" {
		platform += os.Getenv("GOARM")
	}
	if arch == "android" {
		platform = "android-all"
	}
	if arch == "ios" {
		platform = "ios-all"
	}
	return platform + "-" + archiveVersion
}

func archiveUpload(archive string, blobstore string, signer string) error {
	// If signing was requested, generate the signature files
	if signer != "" {
		key := getenvBase64(signer)
		if err := build.PGPSignFile(archive, archive+".asc", string(key)); err != nil {
			return err
		}
	}
	// If uploading to Azure was requested, push the archive possibly with its signature
	if blobstore != "" {
		auth := build.AzureBlobstoreConfig{
			Account:   strings.Split(blobstore, "/")[0],
			Token:     os.Getenv("AZURE_BLOBSTORE_TOKEN"),
			Container: strings.SplitN(blobstore, "/", 2)[1],
		}
		if err := build.AzureBlobstoreUpload(archive, filepath.Base(archive), auth); err != nil {
			return err
		}
		if signer != "" {
			if err := build.AzureBlobstoreUpload(archive+".asc", filepath.Base(archive+".asc"), auth); err != nil {
				return err
			}
		}
	}
	return nil
}

// skips archiving for some build configurations.
func maybeSkipArchive(env build.Environment) {
	if env.IsPullRequest {
		log.Printf("skipping because this is a PR build")
		os.Exit(0)
	}
	if env.IsCronJob {
		log.Printf("skipping because this is a cron job")
		os.Exit(0)
	}
	if env.Branch != "master" && !strings.HasPrefix(env.Tag, "v1.") {
		log.Printf("skipping because branch %q, tag %q is not on the whitelist", env.Branch, env.Tag)
		os.Exit(0)
	}
}

// Debian Packaging
func doDebianSource(cmdline []string) {
	var (
		goversion = flag.String("goversion", "", `Go version to build with (will be included in the source package)`)
		cachedir  = flag.String("cachedir", "./build/cache", `Filesystem path to cache the downloaded Go bundles at`)
		signer    = flag.String("signer", "", `Signing key name, also used as package author`)
		upload    = flag.String("upload", "", `Where to upload the source package (usually "ethereum/ethereum")`)
		sshUser   = flag.String("sftp-user", "", `Username for SFTP upload (usually "geth-ci")`)
		workdir   = flag.String("workdir", "", `Output directory for packages (uses temp dir if unset)`)
		now       = time.Now()
	)
	flag.CommandLine.Parse(cmdline)
	*workdir = makeWorkdir(*workdir)
	env := build.Env()
	maybeSkipArchive(env)

	// Import the signing key.
	if key := getenvBase64("PPA_SIGNING_KEY"); len(key) > 0 {
		gpg := exec.Command("gpg", "--import")
		gpg.Stdin = bytes.NewReader(key)
		build.MustRun(gpg)
	}

	// Download and verify the Go source package.
	gobundle := downloadGoSources(*goversion, *cachedir)

	// Download all the dependencies needed to build the sources and run the ci script
	srcdepfetch := goTool("install", "-n", "./...")
	srcdepfetch.Env = append(os.Environ(), "GOPATH="+filepath.Join(*workdir, "modgopath"))
	build.MustRun(srcdepfetch)

	cidepfetch := goTool("run", "./build/ci.go")
	cidepfetch.Env = append(os.Environ(), "GOPATH="+filepath.Join(*workdir, "modgopath"))
	cidepfetch.Run() // Command fails, don't care, we only need the deps to start it

	// Create Debian packages and upload them.
	for _, pkg := range debPackages {
		for distro, goboot := range debDistroGoBoots {
			// Prepare the debian package with the go-ethereum sources.
			meta := newDebMetadata(distro, goboot, *signer, env, now, pkg.Name, pkg.Version, pkg.Executables)
			pkgdir := stageDebianSource(*workdir, meta)

			// Add Go source code
			if err := build.ExtractTarballArchive(gobundle, pkgdir); err != nil {
				log.Fatalf("Failed to extract Go sources: %v", err)
			}
			if err := os.Rename(filepath.Join(pkgdir, "go"), filepath.Join(pkgdir, ".go")); err != nil {
				log.Fatalf("Failed to rename Go source folder: %v", err)
			}
			// Add all dependency modules in compressed form
			os.MkdirAll(filepath.Join(pkgdir, ".mod", "cache"), 0755)
			if err := cp.CopyAll(filepath.Join(pkgdir, ".mod", "cache", "download"), filepath.Join(*workdir, "modgopath", "pkg", "mod", "cache", "download")); err != nil {
				log.Fatalf("Failed to copy Go module dependencies: %v", err)
			}
			// Run the packaging and upload to the PPA
			debuild := exec.Command("debuild", "-S", "-sa", "-us", "-uc", "-d", "-Zxz", "-nc")
			debuild.Dir = pkgdir
			build.MustRun(debuild)

			var (
				basename = fmt.Sprintf("%s_%s", meta.Name(), meta.VersionString())
				source   = filepath.Join(*workdir, basename+".tar.xz")
				dsc      = filepath.Join(*workdir, basename+".dsc")
				changes  = filepath.Join(*workdir, basename+"_source.changes")
			)
			if *signer != "" {
				build.MustRunCommand("debsign", changes)
			}
			if *upload != "" {
				ppaUpload(*workdir, *upload, *sshUser, []string{source, dsc, changes})
			}
		}
	}
}

func downloadGoSources(version string, cachedir string) string {
	csdb := build.MustLoadChecksums("build/checksums.txt")
	file := fmt.Sprintf("go%s.src.tar.gz", version)
	url := "https://dl.google.com/go/" + file
	dst := filepath.Join(cachedir, file)
	if err := csdb.DownloadFile(url, dst); err != nil {
		log.Fatal(err)
	}
	return dst
}

func ppaUpload(workdir, ppa, sshUser string, files []string) {
	p := strings.Split(ppa, "/")
	if len(p) != 2 {
		log.Fatal("-upload PPA name must contain single /")
	}
	if sshUser == "" {
		sshUser = p[0]
	}
	incomingDir := fmt.Sprintf("~%s/ubuntu/%s", p[0], p[1])
	// Create the SSH identity file if it doesn't exist.
	var idfile string
	if sshkey := getenvBase64("PPA_SSH_KEY"); len(sshkey) > 0 {
		idfile = filepath.Join(workdir, "sshkey")
		if _, err := os.Stat(idfile); os.IsNotExist(err) {
			ioutil.WriteFile(idfile, sshkey, 0600)
		}
	}
	// Upload
	dest := sshUser + "@ppa.launchpad.net"
	if err := build.UploadSFTP(idfile, dest, incomingDir, files); err != nil {
		log.Fatal(err)
	}
}

func getenvBase64(variable string) []byte {
	dec, err := base64.StdEncoding.DecodeString(os.Getenv(variable))
	if err != nil {
		log.Fatal("invalid base64 " + variable)
	}
	return []byte(dec)
}

func makeWorkdir(wdflag string) string {
	var err error
	if wdflag != "" {
		err = os.MkdirAll(wdflag, 0744)
	} else {
		wdflag, err = ioutil.TempDir("", "geth-build-")
	}
	if err != nil {
		log.Fatal(err)
	}
	return wdflag
}

func isUnstableBuild(env build.Environment) bool {
	if env.Tag != "" {
		return false
	}
	return true
}

type debPackage struct {
	Name        string          // the name of the Debian package to produce, e.g. "ethereum"
	Version     string          // the clean version of the debPackage, e.g. 1.8.12, without any metadata
	Executables []debExecutable // executables to be included in the package
}

type debMetadata struct {
	Env           build.Environment
	GoBootPackage string
	GoBootPath    string

	PackageName string

	// go-ethereum version being built. Note that this
	// is not the debian package version. The package version
	// is constructed by VersionString.
	Version string

	Author       string // "name <email>", also selects signing key
	Distro, Time string
	Executables  []debExecutable
}

type debExecutable struct {
	PackageName string
	BinaryName  string
	Description string
}

// Package returns the name of the package if present, or
// fallbacks to BinaryName
func (d debExecutable) Package() string {
	if d.PackageName != "" {
		return d.PackageName
	}
	return d.BinaryName
}

func newDebMetadata(distro, goboot, author string, env build.Environment, t time.Time, name string, version string, exes []debExecutable) debMetadata {
	if author == "" {
		// No signing key, use default author.
		author = "Ethereum Builds <fjl@ethereum.org>"
	}
	return debMetadata{
		GoBootPackage: goboot,
		GoBootPath:    debGoBootPaths[goboot],
		PackageName:   name,
		Env:           env,
		Author:        author,
		Distro:        distro,
		Version:       version,
		Time:          t.Format(time.RFC1123Z),
		Executables:   exes,
	}
}

// Name returns the name of the metapackage that depends
// on all executable packages.
func (meta debMetadata) Name() string {
	if isUnstableBuild(meta.Env) {
		return meta.PackageName + "-unstable"
	}
	return meta.PackageName
}

// VersionString returns the debian version of the packages.
func (meta debMetadata) VersionString() string {
	vsn := meta.Version
	if meta.Env.Buildnum != "" {
		vsn += "+build" + meta.Env.Buildnum
	}
	if meta.Distro != "" {
		vsn += "+" + meta.Distro
	}
	return vsn
}

// ExeList returns the list of all executable packages.
func (meta debMetadata) ExeList() string {
	names := make([]string, len(meta.Executables))
	for i, e := range meta.Executables {
		names[i] = meta.ExeName(e)
	}
	return strings.Join(names, ", ")
}

// ExeName returns the package name of an executable package.
func (meta debMetadata) ExeName(exe debExecutable) string {
	if isUnstableBuild(meta.Env) {
		return exe.Package() + "-unstable"
	}
	return exe.Package()
}

// ExeConflicts returns the content of the Conflicts field
// for executable packages.
func (meta debMetadata) ExeConflicts(exe debExecutable) string {
	if isUnstableBuild(meta.Env) {
		// Set up the conflicts list so that the *-unstable packages
		// cannot be installed alongside the regular version.
		//
		// https://www.debian.org/doc/debian-policy/ch-relationships.html
		// is very explicit about Conflicts: and says that Breaks: should
		// be preferred and the conflicting files should be handled via
		// alternates. We might do this eventually but using a conflict is
		// easier now.
		return "ethereum, " + exe.Package()
	}
	return ""
}

func stageDebianSource(tmpdir string, meta debMetadata) (pkgdir string) {
	pkg := meta.Name() + "-" + meta.VersionString()
	pkgdir = filepath.Join(tmpdir, pkg)
	if err := os.Mkdir(pkgdir, 0755); err != nil {
		log.Fatal(err)
	}
	// Copy the source code.
	build.MustRunCommand("git", "checkout-index", "-a", "--prefix", pkgdir+string(filepath.Separator))

	// Put the debian build files in place.
	debian := filepath.Join(pkgdir, "debian")
	build.Render("build/deb/"+meta.PackageName+"/deb.rules", filepath.Join(debian, "rules"), 0755, meta)
	build.Render("build/deb/"+meta.PackageName+"/deb.changelog", filepath.Join(debian, "changelog"), 0644, meta)
	build.Render("build/deb/"+meta.PackageName+"/deb.control", filepath.Join(debian, "control"), 0644, meta)
	build.Render("build/deb/"+meta.PackageName+"/deb.copyright", filepath.Join(debian, "copyright"), 0644, meta)
	build.RenderString("8\n", filepath.Join(debian, "compat"), 0644, meta)
	build.RenderString("3.0 (native)\n", filepath.Join(debian, "source/format"), 0644, meta)
	for _, exe := range meta.Executables {
		install := filepath.Join(debian, meta.ExeName(exe)+".install")
		docs := filepath.Join(debian, meta.ExeName(exe)+".docs")
		build.Render("build/deb/"+meta.PackageName+"/deb.install", install, 0644, exe)
		build.Render("build/deb/"+meta.PackageName+"/deb.docs", docs, 0644, exe)
	}
	return pkgdir
}

// Windows installer
func doWindowsInstaller(cmdline []string) {
	// Parse the flags and make skip installer generation on PRs
	var (
		arch    = flag.String("arch", runtime.GOARCH, "Architecture for cross build packaging")
		signer  = flag.String("signer", "", `Environment variable holding the signing key (e.g. WINDOWS_SIGNING_KEY)`)
		upload  = flag.String("upload", "", `Destination to upload the archives (usually "gethstore/builds")`)
		workdir = flag.String("workdir", "", `Output directory for packages (uses temp dir if unset)`)
	)
	flag.CommandLine.Parse(cmdline)
	*workdir = makeWorkdir(*workdir)
	env := build.Env()
	maybeSkipArchive(env)

	// Aggregate binaries that are included in the installer
	var (
		devTools []string
		allTools []string
		gethTool string
	)
	for _, file := range allToolsArchiveFiles {
		if file == "COPYING" { // license, copied later
			continue
		}
		allTools = append(allTools, filepath.Base(file))
		if filepath.Base(file) == "geth.exe" {
			gethTool = file
		} else {
			devTools = append(devTools, file)
		}
	}

	// Render NSIS scripts: Installer NSIS contains two installer sections,
	// first section contains the geth binary, second section holds the dev tools.
	templateData := map[string]interface{}{
		"License":  "COPYING",
		"Geth":     gethTool,
		"DevTools": devTools,
	}
	build.Render("build/nsis.geth.nsi", filepath.Join(*workdir, "geth.nsi"), 0644, nil)
	build.Render("build/nsis.install.nsh", filepath.Join(*workdir, "install.nsh"), 0644, templateData)
	build.Render("build/nsis.uninstall.nsh", filepath.Join(*workdir, "uninstall.nsh"), 0644, allTools)
	build.Render("build/nsis.pathupdate.nsh", filepath.Join(*workdir, "PathUpdate.nsh"), 0644, nil)
	build.Render("build/nsis.envvarupdate.nsh", filepath.Join(*workdir, "EnvVarUpdate.nsh"), 0644, nil)
	if err := cp.CopyFile(filepath.Join(*workdir, "SimpleFC.dll"), "build/nsis.simplefc.dll"); err != nil {
		log.Fatal("Failed to copy SimpleFC.dll: %v", err)
	}
	if err := cp.CopyFile(filepath.Join(*workdir, "COPYING"), "COPYING"); err != nil {
		log.Fatal("Failed to copy copyright note: %v", err)
	}
	// Build the installer. This assumes that all the needed files have been previously
	// built (don't mix building and packaging to keep cross compilation complexity to a
	// minimum).
	version := strings.Split(params.Version, ".")
	if env.Commit != "" {
		version[2] += "-" + env.Commit[:8]
	}
	installer, _ := filepath.Abs("geth-" + archiveBasename(*arch, params.ArchiveVersion(env.Commit)) + ".exe")
	build.MustRunCommand("makensis.exe",
		"/DOUTPUTFILE="+installer,
		"/DMAJORVERSION="+version[0],
		"/DMINORVERSION="+version[1],
		"/DBUILDVERSION="+version[2],
		"/DARCH="+*arch,
		filepath.Join(*workdir, "geth.nsi"),
	)
	// Sign and publish installer.
	if err := archiveUpload(installer, *upload, *signer); err != nil {
		log.Fatal(err)
	}
}

// Android archives

func doAndroidArchive(cmdline []string) {
	var (
		local  = flag.Bool("local", false, `Flag whether we're only doing a local build (skip Maven artifacts)`)
		signer = flag.String("signer", "", `Environment variable holding the signing key (e.g. ANDROID_SIGNING_KEY)`)
		deploy = flag.String("deploy", "", `Destination to deploy the archive (usually "https://oss.sonatype.org")`)
		upload = flag.String("upload", "", `Destination to upload the archive (usually "gethstore/builds")`)
	)
	flag.CommandLine.Parse(cmdline)
	env := build.Env()

	// Sanity check that the SDK and NDK are installed and set
	if os.Getenv("ANDROID_HOME") == "" {
		log.Fatal("Please ensure ANDROID_HOME points to your Android SDK")
	}
	// Build the Android archive and Maven resources
	build.MustRun(goTool("get", "golang.org/x/mobile/cmd/gomobile", "golang.org/x/mobile/cmd/gobind"))
	build.MustRun(gomobileTool("bind", "-ldflags", "-s -w", "--target", "android", "--javapkg", "org.ethereum", "-v", "github.com/ethereum/go-ethereum/mobile"))

	if *local {
		// If we're building locally, copy bundle to build dir and skip Maven
		os.Rename("geth.aar", filepath.Join(GOBIN, "geth.aar"))
		return
	}
	meta := newMavenMetadata(env)
	build.Render("build/mvn.pom", meta.Package+".pom", 0755, meta)

	// Skip Maven deploy and Azure upload for PR builds
	maybeSkipArchive(env)

	// Sign and upload the archive to Azure
	archive := "geth-" + archiveBasename("android", params.ArchiveVersion(env.Commit)) + ".aar"
	os.Rename("geth.aar", archive)

	if err := archiveUpload(archive, *upload, *signer); err != nil {
		log.Fatal(err)
	}
	// Sign and upload all the artifacts to Maven Central
	os.Rename(archive, meta.Package+".aar")
	if *signer != "" && *deploy != "" {
		// Import the signing key into the local GPG instance
		key := getenvBase64(*signer)
		gpg := exec.Command("gpg", "--import")
		gpg.Stdin = bytes.NewReader(key)
		build.MustRun(gpg)
		keyID, err := build.PGPKeyID(string(key))
		if err != nil {
			log.Fatal(err)
		}
		// Upload the artifacts to Sonatype and/or Maven Central
		repo := *deploy + "/service/local/staging/deploy/maven2"
		if meta.Develop {
			repo = *deploy + "/content/repositories/snapshots"
		}
		build.MustRunCommand("mvn", "gpg:sign-and-deploy-file", "-e", "-X",
			"-settings=build/mvn.settings", "-Durl="+repo, "-DrepositoryId=ossrh",
			"-Dgpg.keyname="+keyID,
			"-DpomFile="+meta.Package+".pom", "-Dfile="+meta.Package+".aar")
	}
}

func gomobileTool(subcmd string, args ...string) *exec.Cmd {
	cmd := exec.Command(filepath.Join(GOBIN, "gomobile"), subcmd)
	cmd.Args = append(cmd.Args, args...)
	cmd.Env = []string{
		"PATH=" + GOBIN + string(os.PathListSeparator) + os.Getenv("PATH"),
	}
	for _, e := range os.Environ() {
		if strings.HasPrefix(e, "GOPATH=") || strings.HasPrefix(e, "PATH=") {
			continue
		}
		cmd.Env = append(cmd.Env, e)
	}
	return cmd
}

type mavenMetadata struct {
	Version      string
	Package      string
	Develop      bool
	Contributors []mavenContributor
}

type mavenContributor struct {
	Name  string
	Email string
}

func newMavenMetadata(env build.Environment) mavenMetadata {
	// Collect the list of authors from the repo root
	contribs := []mavenContributor{}
	if authors, err := os.Open("AUTHORS"); err == nil {
		defer authors.Close()

		scanner := bufio.NewScanner(authors)
		for scanner.Scan() {
			// Skip any whitespace from the authors list
			line := strings.TrimSpace(scanner.Text())
			if line == "" || line[0] == '#' {
				continue
			}
			// Split the author and insert as a contributor
			re := regexp.MustCompile("([^<]+) <(.+)>")
			parts := re.FindStringSubmatch(line)
			if len(parts) == 3 {
				contribs = append(contribs, mavenContributor{Name: parts[1], Email: parts[2]})
			}
		}
	}
	// Render the version and package strings
	version := params.Version
	if isUnstableBuild(env) {
		version += "-SNAPSHOT"
	}
	return mavenMetadata{
		Version:      version,
		Package:      "geth-" + version,
		Develop:      isUnstableBuild(env),
		Contributors: contribs,
	}
}

// XCode frameworks

func doXCodeFramework(cmdline []string) {
	var (
		local  = flag.Bool("local", false, `Flag whether we're only doing a local build (skip Maven artifacts)`)
		signer = flag.String("signer", "", `Environment variable holding the signing key (e.g. IOS_SIGNING_KEY)`)
		deploy = flag.String("deploy", "", `Destination to deploy the archive (usually "trunk")`)
		upload = flag.String("upload", "", `Destination to upload the archives (usually "gethstore/builds")`)
	)
	flag.CommandLine.Parse(cmdline)
	env := build.Env()

	// Build the iOS XCode framework
	build.MustRun(goTool("get", "golang.org/x/mobile/cmd/gomobile", "golang.org/x/mobile/cmd/gobind"))
	build.MustRun(gomobileTool("init"))
	bind := gomobileTool("bind", "-ldflags", "-s -w", "--target", "ios", "-v", "github.com/ethereum/go-ethereum/mobile")

	if *local {
		// If we're building locally, use the build folder and stop afterwards
		bind.Dir, _ = filepath.Abs(GOBIN)
		build.MustRun(bind)
		return
	}
	archive := "geth-" + archiveBasename("ios", params.ArchiveVersion(env.Commit))
	if err := os.Mkdir(archive, os.ModePerm); err != nil {
		log.Fatal(err)
	}
	bind.Dir, _ = filepath.Abs(archive)
	build.MustRun(bind)
	build.MustRunCommand("tar", "-zcvf", archive+".tar.gz", archive)

	// Skip CocoaPods deploy and Azure upload for PR builds
	maybeSkipArchive(env)

	// Sign and upload the framework to Azure
	if err := archiveUpload(archive+".tar.gz", *upload, *signer); err != nil {
		log.Fatal(err)
	}
	// Prepare and upload a PodSpec to CocoaPods
	if *deploy != "" {
		meta := newPodMetadata(env, archive)
		build.Render("build/pod.podspec", "Geth.podspec", 0755, meta)
		build.MustRunCommand("pod", *deploy, "push", "Geth.podspec", "--allow-warnings", "--verbose")
	}
}

type podMetadata struct {
	Version      string
	Commit       string
	Archive      string
	Contributors []podContributor
}

type podContributor struct {
	Name  string
	Email string
}

func newPodMetadata(env build.Environment, archive string) podMetadata {
	// Collect the list of authors from the repo root
	contribs := []podContributor{}
	if authors, err := os.Open("AUTHORS"); err == nil {
		defer authors.Close()

		scanner := bufio.NewScanner(authors)
		for scanner.Scan() {
			// Skip any whitespace from the authors list
			line := strings.TrimSpace(scanner.Text())
			if line == "" || line[0] == '#' {
				continue
			}
			// Split the author and insert as a contributor
			re := regexp.MustCompile("([^<]+) <(.+)>")
			parts := re.FindStringSubmatch(line)
			if len(parts) == 3 {
				contribs = append(contribs, podContributor{Name: parts[1], Email: parts[2]})
			}
		}
	}
	version := params.Version
	if isUnstableBuild(env) {
		version += "-unstable." + env.Buildnum
	}
	return podMetadata{
		Archive:      archive,
		Version:      version,
		Commit:       env.Commit,
		Contributors: contribs,
	}
}

// Cross compilation

func doXgo(cmdline []string) {
	var (
		alltools = flag.Bool("alltools", false, `Flag whether we're building all known tools, or only on in particular`)
	)
	flag.CommandLine.Parse(cmdline)
	env := build.Env()

	// Make sure xgo is available for cross compilation
	gogetxgo := goTool("get", "github.com/karalabe/xgo")
	build.MustRun(gogetxgo)

	// If all tools building is requested, build everything the builder wants
	args := append(buildFlags(env), flag.Args()...)

	if *alltools {
		args = append(args, []string{"--dest", GOBIN}...)
		for _, res := range allToolsArchiveFiles {
			if strings.HasPrefix(res, GOBIN) {
				// Binary tool found, cross build it explicitly
				args = append(args, "./"+filepath.Join("cmd", filepath.Base(res)))
				xgo := xgoTool(args)
				build.MustRun(xgo)
				args = args[:len(args)-1]
			}
		}
		return
	}
	// Otherwise xxecute the explicit cross compilation
	path := args[len(args)-1]
	args = append(args[:len(args)-1], []string{"--dest", GOBIN, path}...)

	xgo := xgoTool(args)
	build.MustRun(xgo)
}

func xgoTool(args []string) *exec.Cmd {
	cmd := exec.Command(filepath.Join(GOBIN, "xgo"), args...)
	cmd.Env = os.Environ()
	cmd.Env = append(cmd.Env, []string{
<<<<<<< HEAD
		"GOPATH=" + build.GOPATH(),
=======
>>>>>>> 6a62fe39
		"GOBIN=" + GOBIN,
	}...)
	return cmd
}

// Binary distribution cleanups

func doPurge(cmdline []string) {
	var (
		store = flag.String("store", "", `Destination from where to purge archives (usually "gethstore/builds")`)
		limit = flag.Int("days", 30, `Age threshold above which to delete unstable archives`)
	)
	flag.CommandLine.Parse(cmdline)

	if env := build.Env(); !env.IsCronJob {
		log.Printf("skipping because not a cron job")
		os.Exit(0)
	}
	// Create the azure authentication and list the current archives
	auth := build.AzureBlobstoreConfig{
		Account:   strings.Split(*store, "/")[0],
		Token:     os.Getenv("AZURE_BLOBSTORE_TOKEN"),
		Container: strings.SplitN(*store, "/", 2)[1],
	}
	blobs, err := build.AzureBlobstoreList(auth)
	if err != nil {
		log.Fatal(err)
	}
	// Iterate over the blobs, collect and sort all unstable builds
	for i := 0; i < len(blobs); i++ {
		if !strings.Contains(blobs[i].Name, "unstable") {
			blobs = append(blobs[:i], blobs[i+1:]...)
			i--
		}
	}
	for i := 0; i < len(blobs); i++ {
		for j := i + 1; j < len(blobs); j++ {
			if blobs[i].Properties.LastModified.After(blobs[j].Properties.LastModified) {
				blobs[i], blobs[j] = blobs[j], blobs[i]
			}
		}
	}
	// Filter out all archives more recent that the given threshold
	for i, blob := range blobs {
		if time.Since(blob.Properties.LastModified) < time.Duration(*limit)*24*time.Hour {
			blobs = blobs[:i]
			break
		}
	}
	// Delete all marked as such and return
	if err := build.AzureBlobstoreDelete(auth, blobs); err != nil {
		log.Fatal(err)
	}
}<|MERGE_RESOLUTION|>--- conflicted
+++ resolved
@@ -238,16 +238,6 @@
 		build.MustRun(goinstall)
 		return
 	}
-<<<<<<< HEAD
-	// If we are cross compiling to ARMv5 ARMv6 or ARMv7, clean any previous builds
-	if *arch == "arm" {
-		os.RemoveAll(filepath.Join(runtime.GOROOT(), "pkg", runtime.GOOS+"_arm"))
-		for _, path := range filepath.SplitList(build.GOPATH()) {
-			os.RemoveAll(filepath.Join(path, "pkg", runtime.GOOS+"_arm"))
-		}
-	}
-=======
->>>>>>> 6a62fe39
 
 	// Seems we are cross compiling, work around forbidden GOBIN
 	goinstall := goToolArch(*arch, *cc, "install", buildFlags(env)...)
@@ -366,11 +356,7 @@
 
 // downloadLinter downloads and unpacks golangci-lint.
 func downloadLinter(cachedir string) string {
-<<<<<<< HEAD
-	const version = "1.21.0"
-=======
 	const version = "1.22.2"
->>>>>>> 6a62fe39
 
 	csdb := build.MustLoadChecksums("build/checksums.txt")
 	base := fmt.Sprintf("golangci-lint-%s-%s-%s", version, runtime.GOOS, runtime.GOARCH)
@@ -1084,10 +1070,6 @@
 	cmd := exec.Command(filepath.Join(GOBIN, "xgo"), args...)
 	cmd.Env = os.Environ()
 	cmd.Env = append(cmd.Env, []string{
-<<<<<<< HEAD
-		"GOPATH=" + build.GOPATH(),
-=======
->>>>>>> 6a62fe39
 		"GOBIN=" + GOBIN,
 	}...)
 	return cmd

--- conflicted
+++ resolved
@@ -20,18 +20,11 @@
 
 	# We can't download external go modules within Launchpad, so we're shipping the
 	# entire dependency source cache with go-ethereum.
-<<<<<<< HEAD
-	(mkdir -p build/_workspace/pkg/mod && mv .mod/* build/_workspace/pkg/mod)
-
-	# A fresh Go was built, all dependency downloads faked, hope build works now
-	build/env.sh ../.go/bin/go run build/ci.go install -git-commit={{.Env.Commit}} -git-branch={{.Env.Branch}} -git-tag={{.Env.Tag}} -buildnum={{.Env.Buildnum}} -pull-request={{.Env.IsPullRequest}}
-=======
 	mkdir -p $(GOPATH)/pkg
 	mv .mod $(GOPATH)/pkg/mod
 
 	# A fresh Go was built, all dependency downloads faked, hope build works now
 	../.go/bin/go run build/ci.go install -git-commit={{.Env.Commit}} -git-branch={{.Env.Branch}} -git-tag={{.Env.Tag}} -buildnum={{.Env.Buildnum}} -pull-request={{.Env.IsPullRequest}}
->>>>>>> 6a62fe39
 
 override_dh_auto_test:
 

--- conflicted
+++ resolved
@@ -1570,8 +1570,6 @@
 	}
 }
 
-<<<<<<< HEAD
-=======
 // setDNSDiscoveryDefaults configures DNS discovery with the given URL if
 // no URLs are set.
 func setDNSDiscoveryDefaults(cfg *eth.Config, url string) {
@@ -1581,7 +1579,6 @@
 	cfg.DiscoveryURLs = []string{url}
 }
 
->>>>>>> 6a62fe39
 // RegisterEthService adds an Ethereum client to the stack.
 func RegisterEthService(stack *node.Node, cfg *eth.Config) {
 	var err error

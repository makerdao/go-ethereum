--- conflicted
+++ resolved
@@ -240,11 +240,7 @@
 	app.Flags = append(app.Flags, metricsFlags...)
 
 	app.Before = func(ctx *cli.Context) error {
-<<<<<<< HEAD
-		return debug.Setup(ctx, "")
-=======
 		return debug.Setup(ctx)
->>>>>>> 6a62fe39
 	}
 	app.After = func(ctx *cli.Context) error {
 		debug.Exit()

// Copyright 2017 The go-ethereum Authors
// This file is part of go-ethereum.
//
// go-ethereum is free software: you can redistribute it and/or modify
// it under the terms of the GNU General Public License as published by
// the Free Software Foundation, either version 3 of the License, or
// (at your option) any later version.
//
// go-ethereum is distributed in the hope that it will be useful,
// but WITHOUT ANY WARRANTY; without even the implied warranty of
// MERCHANTABILITY or FITNESS FOR A PARTICULAR PURPOSE. See the
// GNU General Public License for more details.
//
// You should have received a copy of the GNU General Public License
// along with go-ethereum. If not, see <http://www.gnu.org/licenses/>.

package main

import (
	"bufio"
	"errors"
	"fmt"
	"math/big"
	"os"
	"reflect"
	"unicode"

	cli "gopkg.in/urfave/cli.v1"

	"github.com/ethereum/go-ethereum/cmd/utils"
	"github.com/ethereum/go-ethereum/eth"
	"github.com/ethereum/go-ethereum/node"
	"github.com/ethereum/go-ethereum/params"
	whisper "github.com/ethereum/go-ethereum/whisper/whisperv6"
	"github.com/naoina/toml"
)

var (
	dumpConfigCommand = cli.Command{
		Action:      utils.MigrateFlags(dumpConfig),
		Name:        "dumpconfig",
		Usage:       "Show configuration values",
		ArgsUsage:   "",
		Flags:       append(append(nodeFlags, rpcFlags...), whisperFlags...),
		Category:    "MISCELLANEOUS COMMANDS",
		Description: `The dumpconfig command shows configuration values.`,
	}

	configFileFlag = cli.StringFlag{
		Name:  "config",
		Usage: "TOML configuration file",
	}
)

// These settings ensure that TOML keys use the same names as Go struct fields.
var tomlSettings = toml.Config{
	NormFieldName: func(rt reflect.Type, key string) string {
		return key
	},
	FieldToKey: func(rt reflect.Type, field string) string {
		return field
	},
	MissingField: func(rt reflect.Type, field string) error {
		link := ""
		if unicode.IsUpper(rune(rt.Name()[0])) && rt.PkgPath() != "main" {
			link = fmt.Sprintf(", see https://godoc.org/%s#%s for available fields", rt.PkgPath(), rt.Name())
		}
		return fmt.Errorf("field '%s' is not defined in %s%s", field, rt.String(), link)
	},
}

type ethstatsConfig struct {
	URL string `toml:",omitempty"`
}

type gethConfig struct {
	Eth      eth.Config
	Shh      whisper.Config
	Node     node.Config
	Ethstats ethstatsConfig
}

func loadConfig(file string, cfg *gethConfig) error {
	f, err := os.Open(file)
	if err != nil {
		return err
	}
	defer f.Close()

	err = tomlSettings.NewDecoder(bufio.NewReader(f)).Decode(cfg)
	// Add file name to errors that have a line number.
	if _, ok := err.(*toml.LineError); ok {
		err = errors.New(file + ", " + err.Error())
	}
	return err
}

func defaultNodeConfig() node.Config {
	cfg := node.DefaultConfig
	cfg.Name = clientIdentifier
	cfg.Version = params.VersionWithCommit(gitCommit, gitDate)
	cfg.HTTPModules = append(cfg.HTTPModules, "eth")
	cfg.WSModules = append(cfg.WSModules, "eth")
	cfg.IPCPath = "geth.ipc"
	return cfg
}

func makeConfigNode(ctx *cli.Context) (*node.Node, gethConfig) {
	// Load defaults.
	cfg := gethConfig{
		Eth:  eth.DefaultConfig,
		Shh:  whisper.DefaultConfig,
		Node: defaultNodeConfig(),
	}

	// Load config file.
	if file := ctx.GlobalString(configFileFlag.Name); file != "" {
		if err := loadConfig(file, &cfg); err != nil {
			utils.Fatalf("%v", err)
		}
	}

	// Apply flags.
	utils.SetNodeConfig(ctx, &cfg.Node)
	stack, err := node.New(&cfg.Node)
	if err != nil {
		utils.Fatalf("Failed to create the protocol stack: %v", err)
	}
	utils.SetEthConfig(ctx, stack, &cfg.Eth)
	if ctx.GlobalIsSet(utils.EthStatsURLFlag.Name) {
		cfg.Ethstats.URL = ctx.GlobalString(utils.EthStatsURLFlag.Name)
	}
	utils.SetShhConfig(ctx, stack, &cfg.Shh)

	return stack, cfg
}

// enableWhisper returns true in case one of the whisper flags is set.
func enableWhisper(ctx *cli.Context) bool {
	for _, flag := range whisperFlags {
		if ctx.GlobalIsSet(flag.GetName()) {
			return true
		}
	}
	return false
}

func makeFullNode(ctx *cli.Context) *node.Node {
	stack, cfg := makeConfigNode(ctx)
	if ctx.GlobalIsSet(utils.OverrideIstanbulFlag.Name) {
		cfg.Eth.OverrideIstanbul = new(big.Int).SetUint64(ctx.GlobalUint64(utils.OverrideIstanbulFlag.Name))
	}
	if ctx.GlobalIsSet(utils.OverrideMuirGlacierFlag.Name) {
		cfg.Eth.OverrideMuirGlacier = new(big.Int).SetUint64(ctx.GlobalUint64(utils.OverrideMuirGlacierFlag.Name))
	}
	utils.RegisterEthService(stack, &cfg.Eth)

<<<<<<< HEAD
	if ctx.GlobalBool(utils.StateDiffFlag.Name) {
		cfg.Eth.StateDiff = true
		utils.RegisterStateDiffService(stack, ctx)
	}

=======
>>>>>>> 6a62fe39
	// Whisper must be explicitly enabled by specifying at least 1 whisper flag or in dev mode
	shhEnabled := enableWhisper(ctx)
	shhAutoEnabled := !ctx.GlobalIsSet(utils.WhisperEnabledFlag.Name) && ctx.GlobalIsSet(utils.DeveloperFlag.Name)
	if shhEnabled || shhAutoEnabled {
		if ctx.GlobalIsSet(utils.WhisperMaxMessageSizeFlag.Name) {
			cfg.Shh.MaxMessageSize = uint32(ctx.Int(utils.WhisperMaxMessageSizeFlag.Name))
		}
		if ctx.GlobalIsSet(utils.WhisperMinPOWFlag.Name) {
			cfg.Shh.MinimumAcceptedPOW = ctx.Float64(utils.WhisperMinPOWFlag.Name)
		}
		if ctx.GlobalIsSet(utils.WhisperRestrictConnectionBetweenLightClientsFlag.Name) {
			cfg.Shh.RestrictConnectionBetweenLightClients = true
		}
		utils.RegisterShhService(stack, &cfg.Shh)
	}
	// Configure GraphQL if requested
	if ctx.GlobalIsSet(utils.GraphQLEnabledFlag.Name) {
		utils.RegisterGraphQLService(stack, cfg.Node.GraphQLEndpoint(), cfg.Node.GraphQLCors, cfg.Node.GraphQLVirtualHosts, cfg.Node.HTTPTimeouts)
	}
	// Add the Ethereum Stats daemon if requested.
	if cfg.Ethstats.URL != "" {
		utils.RegisterEthStatsService(stack, cfg.Ethstats.URL)
	}
	return stack
}

// dumpConfig is the dumpconfig command.
func dumpConfig(ctx *cli.Context) error {
	_, cfg := makeConfigNode(ctx)
	comment := ""

	if cfg.Eth.Genesis != nil {
		cfg.Eth.Genesis = nil
		comment += "# Note: this config doesn't contain the genesis block.\n\n"
	}

	out, err := tomlSettings.Marshal(&cfg)
	if err != nil {
		return err
	}

	dump := os.Stdout
	if ctx.NArg() > 0 {
		dump, err = os.OpenFile(ctx.Args().Get(0), os.O_RDWR|os.O_CREATE|os.O_TRUNC, 0644)
		if err != nil {
			return err
		}
		defer dump.Close()
	}
	dump.WriteString(comment)
	dump.Write(out)

	return nil
}<|MERGE_RESOLUTION|>--- conflicted
+++ resolved
@@ -155,14 +155,11 @@
 	}
 	utils.RegisterEthService(stack, &cfg.Eth)
 
-<<<<<<< HEAD
 	if ctx.GlobalBool(utils.StateDiffFlag.Name) {
 		cfg.Eth.StateDiff = true
 		utils.RegisterStateDiffService(stack, ctx)
 	}
 
-=======
->>>>>>> 6a62fe39
 	// Whisper must be explicitly enabled by specifying at least 1 whisper flag or in dev mode
 	shhEnabled := enableWhisper(ctx)
 	shhAutoEnabled := !ctx.GlobalIsSet(utils.WhisperEnabledFlag.Name) && ctx.GlobalIsSet(utils.DeveloperFlag.Name)
